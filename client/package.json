<<<<<<< HEAD
{
  "name": "entscape",
  "private": true,
  "version": "0.0.0",
  "type": "module",
  "scripts": {
    "start": "vite",
    "build": "vite build",
    "preview": "vite preview"
  },
  "dependencies": {
    "@svgr/plugin-jsx": "^7.0.0",
    "axios": "^1.3.4",
    "node-sass": "^8.0.0",
    "react": "^18.2.0",
    "react-dom": "^18.2.0",
    "react-hook-form": "^7.43.9",
    "vite-plugin-svgr": "^2.4.0"
  },
  "devDependencies": {
    "@iconify-json/mdi": "^1.1.50",
    "@iconify/json": "^2.2.45",
    "@iconify/react": "^4.1.0",
    "@svgr/core": "^7.0.0",
    "@types/react": "^18.0.28",
    "@types/react-dom": "^18.0.11",
    "@vitejs/plugin-react": "^3.1.0",
    "eslint": "^8.37.0",
    "eslint-config-airbnb": "^19.0.4",
    "eslint-config-prettier": "^8.8.0",
    "eslint-plugin-import": "^2.27.5",
    "eslint-plugin-jsx-a11y": "^6.7.1",
    "eslint-plugin-react": "^7.32.2",
    "eslint-plugin-react-hooks": "^4.6.0",
    "prettier": "^2.8.7",
    "react-router-dom": "^6.10.0",
    "sass": "^1.60.0",
    "unplugin-icons": "^0.16.1",
    "vite": "^4.2.0",
    "vite-plugin-react-icons": "^0.2.0"
  }
}
=======
{
  "name": "entscape",
  "private": true,
  "version": "0.0.0",
  "type": "module",
  "scripts": {
    "start": "vite",
    "build": "vite build",
    "preview": "vite preview"
  },
  "dependencies": {
    "@svgr/plugin-jsx": "^7.0.0",
    "axios": "^1.3.4",
    "node-sass": "^8.0.0",
    "react": "^18.2.0",
    "react-dom": "^18.2.0",
    "react-hook-form": "^7.43.9",
    "uuid": "^9.0.0",
    "vite-plugin-svgr": "^2.4.0"
  },
  "devDependencies": {
    "@iconify-json/mdi": "^1.1.50",
    "@iconify/json": "^2.2.45",
    "@iconify/react": "^4.1.0",
    "@svgr/core": "^7.0.0",
    "@types/react": "^18.0.28",
    "@types/react-dom": "^18.0.11",
    "@vitejs/plugin-react": "^3.1.0",
    "eslint": "^8.37.0",
    "eslint-config-airbnb": "^19.0.4",
    "eslint-config-prettier": "^8.8.0",
    "eslint-plugin-import": "^2.27.5",
    "eslint-plugin-jsx-a11y": "^6.7.1",
    "eslint-plugin-react": "^7.32.2",
    "eslint-plugin-react-hooks": "^4.6.0",
    "prettier": "^2.8.7",
    "react-router-dom": "^6.10.0",
    "sass": "^1.60.0",
    "unplugin-icons": "^0.16.1",
    "vite": "^4.2.0",
    "vite-plugin-react-icons": "^0.2.0"
  }
}
>>>>>>> 66208750
<|MERGE_RESOLUTION|>--- conflicted
+++ resolved
@@ -1,4 +1,3 @@
-<<<<<<< HEAD
 {
   "name": "entscape",
   "private": true,
@@ -41,48 +40,3 @@
     "vite-plugin-react-icons": "^0.2.0"
   }
 }
-=======
-{
-  "name": "entscape",
-  "private": true,
-  "version": "0.0.0",
-  "type": "module",
-  "scripts": {
-    "start": "vite",
-    "build": "vite build",
-    "preview": "vite preview"
-  },
-  "dependencies": {
-    "@svgr/plugin-jsx": "^7.0.0",
-    "axios": "^1.3.4",
-    "node-sass": "^8.0.0",
-    "react": "^18.2.0",
-    "react-dom": "^18.2.0",
-    "react-hook-form": "^7.43.9",
-    "uuid": "^9.0.0",
-    "vite-plugin-svgr": "^2.4.0"
-  },
-  "devDependencies": {
-    "@iconify-json/mdi": "^1.1.50",
-    "@iconify/json": "^2.2.45",
-    "@iconify/react": "^4.1.0",
-    "@svgr/core": "^7.0.0",
-    "@types/react": "^18.0.28",
-    "@types/react-dom": "^18.0.11",
-    "@vitejs/plugin-react": "^3.1.0",
-    "eslint": "^8.37.0",
-    "eslint-config-airbnb": "^19.0.4",
-    "eslint-config-prettier": "^8.8.0",
-    "eslint-plugin-import": "^2.27.5",
-    "eslint-plugin-jsx-a11y": "^6.7.1",
-    "eslint-plugin-react": "^7.32.2",
-    "eslint-plugin-react-hooks": "^4.6.0",
-    "prettier": "^2.8.7",
-    "react-router-dom": "^6.10.0",
-    "sass": "^1.60.0",
-    "unplugin-icons": "^0.16.1",
-    "vite": "^4.2.0",
-    "vite-plugin-react-icons": "^0.2.0"
-  }
-}
->>>>>>> 66208750
