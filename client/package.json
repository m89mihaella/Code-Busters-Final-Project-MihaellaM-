{
  "name": "entscape",
  "private": true,
  "version": "0.0.0",
  "type": "module",
  "scripts": {
    "start": "vite",
    "build": "vite build",
    "preview": "vite preview"
  },
  "dependencies": {
    "@svgr/plugin-jsx": "^7.0.0",
    "axios": "^1.3.4",
    "react": "^18.2.0",
    "react-dom": "^18.2.0",
    "react-router-dom": "^6.10.0",
    "sass": "^1.60.0"
  },
  "devDependencies": {
    "@iconify-json/mdi": "^1.1.50",
    "@iconify/json": "^2.2.45",
    "@svgr/core": "^7.0.0",
    "@types/react": "^18.0.28",
    "@types/react-dom": "^18.0.11",
    "@vitejs/plugin-react": "^3.1.0",
<<<<<<< HEAD
    "unplugin-icons": "^0.16.1",
=======
    "eslint": "^8.37.0",
    "eslint-config-airbnb": "^19.0.4",
    "eslint-config-prettier": "^8.8.0",
    "eslint-plugin-import": "^2.27.5",
    "eslint-plugin-jsx-a11y": "^6.7.1",
    "eslint-plugin-react": "^7.32.2",
    "eslint-plugin-react-hooks": "^4.6.0",
    "prettier": "^2.8.7",
>>>>>>> 63ff72c8
    "vite": "^4.2.0"
  }
}<|MERGE_RESOLUTION|>--- conflicted
+++ resolved
@@ -23,9 +23,7 @@
     "@types/react": "^18.0.28",
     "@types/react-dom": "^18.0.11",
     "@vitejs/plugin-react": "^3.1.0",
-<<<<<<< HEAD
     "unplugin-icons": "^0.16.1",
-=======
     "eslint": "^8.37.0",
     "eslint-config-airbnb": "^19.0.4",
     "eslint-config-prettier": "^8.8.0",
@@ -34,7 +32,6 @@
     "eslint-plugin-react": "^7.32.2",
     "eslint-plugin-react-hooks": "^4.6.0",
     "prettier": "^2.8.7",
->>>>>>> 63ff72c8
     "vite": "^4.2.0"
   }
 }