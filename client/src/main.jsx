<<<<<<< HEAD
import React from "react";
import ReactDOM from "react-dom/client";
import App from "./App";
import "./index.scss";

ReactDOM.createRoot(document.getElementById("root")).render(<App />);
=======
import React from 'react';
import ReactDOM from 'react-dom/client';
import { BrowserRouter } from 'react-router-dom';
import App from './App';
import { DataContextProvider } from './data/context';

ReactDOM.createRoot(document.getElementById('root')).render(
  <React.StrictMode>
    <DataContextProvider>
      <BrowserRouter>
        <App />
      </BrowserRouter>
    </DataContextProvider>
  </React.StrictMode>
);
>>>>>>> 63ff72c8
<|MERGE_RESOLUTION|>--- conflicted
+++ resolved
@@ -1,24 +1,14 @@
-<<<<<<< HEAD
-import React from "react";
-import ReactDOM from "react-dom/client";
-import App from "./App";
-import "./index.scss";
-
-ReactDOM.createRoot(document.getElementById("root")).render(<App />);
-=======
 import React from 'react';
 import ReactDOM from 'react-dom/client';
 import { BrowserRouter } from 'react-router-dom';
 import App from './App';
 import { DataContextProvider } from './data/context';
+import './index.scss';
 
 ReactDOM.createRoot(document.getElementById('root')).render(
-  <React.StrictMode>
-    <DataContextProvider>
-      <BrowserRouter>
-        <App />
-      </BrowserRouter>
-    </DataContextProvider>
-  </React.StrictMode>
-);
->>>>>>> 63ff72c8
+  <DataContextProvider>
+    <BrowserRouter>
+      <App />
+    </BrowserRouter>
+  </DataContextProvider>
+);