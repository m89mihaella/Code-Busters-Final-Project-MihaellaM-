--- conflicted
+++ resolved
@@ -1,4 +1,3 @@
-<<<<<<< HEAD
 .loading_container{
     width: 100%;
     height: 800px;
@@ -67,16 +66,3 @@
     transform: scale(0.9);
   }
 }
-=======
-.load_container {
-  height: 100%;
-  width: 100%;
-  display: flex;
-  justify-content: center;
-  align-items: center;
-}
-
-.loading {
-  font-size: 3rem;
-}
->>>>>>> 777ffe49
