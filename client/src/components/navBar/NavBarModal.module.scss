<<<<<<< HEAD
.modal {
  position: fixed;
  top: 0;
  left: 0;
  right: 0;
  bottom: 0;
  background-color: rgba(0, 0, 0, 0.6);
  display: flex;
  justify-content: center;
  align-items: center;
  z-index: 999;
}

.modal_content {
  background-color: #fff;
  border-radius: 10px;
  padding: 16px;
  max-width: 400px;
  width: 100%;
  box-shadow: 0px 0px 10px rgba(0, 0, 0, 0.1);
}

.close_button {
  background-color: #f2f2f2;
  border: none;
  border-radius: 5px;
  color: #333;
  cursor: pointer;
  font-size: 16px;
  padding: 8px 16px;
  margin-top: 16px;
}
=======
.modal {
  position: fixed;
  top: 0;
  left: 0;
  right: 0;
  bottom: 0;
  background-color: rgba(0, 0, 0, 0.6); /* semi-transparent black background */
  display: flex;
  justify-content: center;
  align-items: center;
  z-index: 999; /* ensure the modal is on top of other elements */
}

.modal_content {
  background-color: #fff;
  border-radius: 10px; /* apply soft border radius */
  padding: 16px;
  max-width: 400px;
  width: 100%;
  box-shadow: 0px 0px 10px rgba(0, 0, 0, 0.1); /* add box shadow for depth */
}

.close_button {
  background-color: #f2f2f2;
  border: none;
  border-radius: 5px;
  color: #333;
  cursor: pointer;
  font-size: 16px;
  padding: 8px 16px;
  margin-top: 16px;
}
>>>>>>> b14df1e3
<|MERGE_RESOLUTION|>--- conflicted
+++ resolved
@@ -1,4 +1,3 @@
-<<<<<<< HEAD
 .modal {
   position: fixed;
   top: 0;
@@ -31,37 +30,3 @@
   padding: 8px 16px;
   margin-top: 16px;
 }
-=======
-.modal {
-  position: fixed;
-  top: 0;
-  left: 0;
-  right: 0;
-  bottom: 0;
-  background-color: rgba(0, 0, 0, 0.6); /* semi-transparent black background */
-  display: flex;
-  justify-content: center;
-  align-items: center;
-  z-index: 999; /* ensure the modal is on top of other elements */
-}
-
-.modal_content {
-  background-color: #fff;
-  border-radius: 10px; /* apply soft border radius */
-  padding: 16px;
-  max-width: 400px;
-  width: 100%;
-  box-shadow: 0px 0px 10px rgba(0, 0, 0, 0.1); /* add box shadow for depth */
-}
-
-.close_button {
-  background-color: #f2f2f2;
-  border: none;
-  border-radius: 5px;
-  color: #333;
-  cursor: pointer;
-  font-size: 16px;
-  padding: 8px 16px;
-  margin-top: 16px;
-}
->>>>>>> b14df1e3
