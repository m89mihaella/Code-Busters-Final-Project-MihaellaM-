--- conflicted
+++ resolved
@@ -1,213 +1,106 @@
-<<<<<<< HEAD
-import { useEffect, useState } from 'react';
-import { Link } from 'react-router-dom';
-import axios from 'axios';
-import styles from './SearchResults.module.scss';
-
-const SearchResults = ({ searchTerm, closeModal }) => {
-  const [searchResults, setSearchResults] = useState([]);
-  const [activeCategory, setActiveCategory] = useState('Movies');
-  const [loading, setLoading] = useState(false);
-
-  const categories = [
-    { category: 'Movies' },
-    { category: 'TV Shows' },
-    { category: 'Books' },
-  ];
-
-  const activeCategoryJoined = activeCategory.toLowerCase().replace(' ', '');
-
-  useEffect(() => {
-    setLoading(true);
-    (async () => {
-      try {
-        const res = await axios.get(
-          `http://localhost:4000/${activeCategoryJoined}/?title=${searchTerm}`
-        );
-        console.log(res);
-        setSearchResults(res.data);
-      } catch (err) {
-        console.log(err.res);
-      } finally {
-        setLoading(false);
-      }
-    })();
-  }, [searchTerm, activeCategory]);
-
-  return (
-    <div className={styles.search_results}>
-      <div className={styles.buttons_container}>
-        {categories.map(({ category }) => (
-          <input
-            className={`${styles.button} ${
-              category === activeCategory ? styles.active : null
-            }`}
-            key={category}
-            type="button"
-            value={category}
-            onClick={() => setActiveCategory(category)}
-          />
-        ))}
-      </div>
-      <div className={styles.results_container}>
-        {loading && <h3>Loading...</h3>}
-        {searchResults.length === 0 && !loading && (
-          <h2>No results found for this category</h2>
-        )}
-        {(activeCategory === 'Movies' || activeCategory === 'TV Shows') &&
-          !loading &&
-          searchResults.length > 0 &&
-          searchResults.map(({ title, name, poster_path, id }) => (
-            <div className={styles.results_card} key={id}>
-              <Link to={`/title/${activeCategoryJoined}/${id}`}>
-                <img
-                  src={
-                    poster_path
-                      ? `https://image.tmdb.org/t/p/w342${poster_path}`
-                      : 'https://images.unsplash.com/photo-1529778873920-4da4926a72c2?ixlib=rb-4.0.3&ixid=MnwxMjA3fDB8MHxzZWFyY2h8Mnx8Y3V0ZSUyMGNhdHxlbnwwfHwwfHw%3D&w=1000&q=80'
-                  }
-                  alt="movie poster"
-                  width="200px"
-                  onClick={() => closeModal()}
-                />
-              </Link>
-              <h4>{title ? title : name}</h4>
-            </div>
-          ))}
-        {activeCategory === 'Books' &&
-          !loading &&
-          searchResults.length === 10 &&
-          searchResults.map(
-            ({ volumeInfo: { title, imageLinks: { thumbnail } = {} }, id }) => {
-              console.log();
-
-              return (
-                <div className={styles.results_card} key={id}>
-                  <img
-                    src={
-                      thumbnail
-                        ? thumbnail
-                        : 'https://images.unsplash.com/photo-1529778873920-4da4926a72c2?ixlib=rb-4.0.3&ixid=MnwxMjA3fDB8MHxzZWFyY2h8Mnx8Y3V0ZSUyMGNhdHxlbnwwfHwwfHw%3D&w=1000&q=80'
-                    }
-                    alt="book cover"
-                    width="200px"
-                  />
-                  <h4>{title ? title : null}</h4>
-                </div>
-              );
-            }
-          )}
-      </div>
-    </div>
-  );
-};
-
-export default SearchResults;
-=======
-import { useEffect, useState } from 'react';
-import { Link } from 'react-router-dom';
-import axios from 'axios';
-import styles from './SearchResults.module.scss';
-
-const SearchResults = ({ searchTerm, closeModal }) => {
-  const [searchResults, setSearchResults] = useState([]);
-  const [activeCategory, setActiveCategory] = useState('Movies');
-  const [loading, setLoading] = useState(false);
-
-  const categories = [
-    { category: 'Movies' },
-    { category: 'TV Shows' },
-    { category: 'Books' },
-  ];
-
-  const activeCategoryJoined = activeCategory.toLowerCase().replace(' ', '');
-
-  useEffect(() => {
-    setLoading(true);
-    (async () => {
-      try {
-        const res = await axios.get(
-          `http://localhost:4000/${activeCategoryJoined}/?title=${searchTerm}`
-        );
-        setSearchResults(res.data);
-      } catch (err) {
-        console.log(err.res);
-      } finally {
-        setLoading(false);
-      }
-    })();
-  }, [searchTerm, activeCategory]);
-
-  return (
-    <div className={styles.search_results}>
-      <div className={styles.buttons_container}>
-        {categories.map(({ category }) => (
-          <input
-            className={`${styles.button} ${
-              category === activeCategory ? styles.active : null
-            }`}
-            key={category}
-            type="button"
-            value={category}
-            onClick={() => setActiveCategory(category)}
-          />
-        ))}
-      </div>
-      <div className={styles.results_container}>
-        {loading && <h3>Loading...</h3>}
-        {searchResults.length === 0 && !loading && (
-          <h2>No results found for this category</h2>
-        )}
-        {(activeCategory === 'Movies' || activeCategory === 'TV Shows') &&
-          !loading &&
-          searchResults.length > 0 &&
-          searchResults.map(({ title, name, poster_path, id }) => (
-            <div className={styles.results_card} key={id}>
-              <Link to={`/title/${activeCategoryJoined}/${id}`}>
-                <img
-                  src={
-                    poster_path
-                      ? `https://image.tmdb.org/t/p/w342${poster_path}`
-                      : 'https://images.unsplash.com/photo-1529778873920-4da4926a72c2?ixlib=rb-4.0.3&ixid=MnwxMjA3fDB8MHxzZWFyY2h8Mnx8Y3V0ZSUyMGNhdHxlbnwwfHwwfHw%3D&w=1000&q=80'
-                  }
-                  alt="movie poster"
-                  width="200px"
-                  onClick={() => closeModal()}
-                />
-              </Link>
-              <h4>{title ? title : name}</h4>
-            </div>
-          ))}
-        {activeCategory === 'Books' &&
-          !loading &&
-          searchResults.length === 10 &&
-          searchResults.map(
-            ({ volumeInfo: { title, imageLinks: { thumbnail } = {} }, id }) => {
-              console.log();
-
-              return (
-                <div className={styles.results_card} key={id}>
-                  <Link to={`/title/${activeCategoryJoined}/${id}`}>
-                    <img
-                      src={
-                        thumbnail
-                          ? thumbnail
-                          : 'https://images.unsplash.com/photo-1529778873920-4da4926a72c2?ixlib=rb-4.0.3&ixid=MnwxMjA3fDB8MHxzZWFyY2h8Mnx8Y3V0ZSUyMGNhdHxlbnwwfHwwfHw%3D&w=1000&q=80'
-                      }
-                      alt="book cover"
-                      width="200px"
-                      onClick={() => closeModal()}
-                    />
-                  </Link>
-                  <h4>{title ? title : null}</h4>
-                </div>
-              );
-            }
-          )}
-      </div>
-    </div>
-  );
-};
-
-export default SearchResults;
->>>>>>> 129f7114
+import { useEffect, useState } from 'react';
+import { Link } from 'react-router-dom';
+import axios from 'axios';
+import styles from './SearchResults.module.scss';
+
+const SearchResults = ({ searchTerm, closeModal }) => {
+  const [searchResults, setSearchResults] = useState([]);
+  const [activeCategory, setActiveCategory] = useState('Movies');
+  const [loading, setLoading] = useState(false);
+
+  const categories = [
+    { category: 'Movies' },
+    { category: 'TV Shows' },
+    { category: 'Books' },
+  ];
+
+  const activeCategoryJoined = activeCategory.toLowerCase().replace(' ', '');
+
+  useEffect(() => {
+    setLoading(true);
+    (async () => {
+      try {
+        const res = await axios.get(
+          `http://localhost:4000/${activeCategoryJoined}/?title=${searchTerm}`
+        );
+        setSearchResults(res.data);
+      } catch (err) {
+        console.log(err.res);
+      } finally {
+        setLoading(false);
+      }
+    })();
+  }, [searchTerm, activeCategory]);
+
+  return (
+    <div className={styles.search_results}>
+      <div className={styles.buttons_container}>
+        {categories.map(({ category }) => (
+          <input
+            className={`${styles.button} ${
+              category === activeCategory ? styles.active : null
+            }`}
+            key={category}
+            type="button"
+            value={category}
+            onClick={() => setActiveCategory(category)}
+          />
+        ))}
+      </div>
+      <div className={styles.results_container}>
+        {loading && <h3>Loading...</h3>}
+        {searchResults.length === 0 && !loading && (
+          <h2>No results found for this category</h2>
+        )}
+        {(activeCategory === 'Movies' || activeCategory === 'TV Shows') &&
+          !loading &&
+          searchResults.length > 0 &&
+          searchResults.map(({ title, name, poster_path, id }) => (
+            <div className={styles.results_card} key={id}>
+              <Link to={`/title/${activeCategoryJoined}/${id}`}>
+                <img
+                  src={
+                    poster_path
+                      ? `https://image.tmdb.org/t/p/w342${poster_path}`
+                      : 'https://images.unsplash.com/photo-1529778873920-4da4926a72c2?ixlib=rb-4.0.3&ixid=MnwxMjA3fDB8MHxzZWFyY2h8Mnx8Y3V0ZSUyMGNhdHxlbnwwfHwwfHw%3D&w=1000&q=80'
+                  }
+                  alt="movie poster"
+                  width="200px"
+                  onClick={() => closeModal()}
+                />
+              </Link>
+              <h4>{title ? title : name}</h4>
+            </div>
+          ))}
+        {activeCategory === 'Books' &&
+          !loading &&
+          searchResults.length === 10 &&
+          searchResults.map(
+            ({ volumeInfo: { title, imageLinks: { thumbnail } = {} }, id }) => {
+              console.log();
+
+              return (
+                <div className={styles.results_card} key={id}>
+                  <Link to={`/title/${activeCategoryJoined}/${id}`}>
+                    <img
+                      src={
+                        thumbnail
+                          ? thumbnail
+                          : 'https://images.unsplash.com/photo-1529778873920-4da4926a72c2?ixlib=rb-4.0.3&ixid=MnwxMjA3fDB8MHxzZWFyY2h8Mnx8Y3V0ZSUyMGNhdHxlbnwwfHwwfHw%3D&w=1000&q=80'
+                      }
+                      alt="book cover"
+                      width="200px"
+                      onClick={() => closeModal()}
+                    />
+                  </Link>
+                  <h4>{title ? title : null}</h4>
+                </div>
+              );
+            }
+          )}
+      </div>
+    </div>
+  );
+};
+
+export default SearchResults;