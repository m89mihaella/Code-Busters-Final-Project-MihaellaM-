--- conflicted
+++ resolved
@@ -1,11 +1,2 @@
-<<<<<<< HEAD
-
-.title_page_container {
-  margin: 1rem;
-  outline: 1px red solid;
-}
-
-=======
-.title_page_container {
-}
->>>>>>> 6a126a21
+.title_page_container {
+}