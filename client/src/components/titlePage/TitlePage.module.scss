<<<<<<< HEAD
.title_page_container {
  margin: 1rem;
  outline: 1px red solid;
}
=======
.title_page_container {
  margin: 1rem;
}
>>>>>>> b14df1e3
<|MERGE_RESOLUTION|>--- conflicted
+++ resolved
@@ -1,10 +1,5 @@
-<<<<<<< HEAD
+
 .title_page_container {
   margin: 1rem;
   outline: 1px red solid;
 }
-=======
-.title_page_container {
-  margin: 1rem;
-}
->>>>>>> b14df1e3
