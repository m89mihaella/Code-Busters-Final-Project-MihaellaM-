--- conflicted
+++ resolved
@@ -1,66 +1,62 @@
-import { useEffect, useState } from 'react';
-import { useParams } from 'react-router-dom';
-import axios from 'axios';
-axios.default.withCredientials === true;
-// import styles from './TitlePage.module.scss';
-import Loading from '../loading/Loading';
-import TitleInfo from './TitleInfo/TitleInfo';
-import ViewByCategory from '../ViewByCategory/ViewByCategory';
-import Reviews from '../reviews/Reviews';
-import styles from './TitlePage.module.scss';
-import CrossUniverse from '../otherMedium/CrossUniverse';
-
-const TitlePage = () => {
-  const [loading, setLoading] = useState(false);
-  const [title, setTitle] = useState('');
-  const [reviews, setReviews] = useState([]);
-  const { id, category } = useParams();
-
-  const isBook = category === 'books';
-
-  useEffect(() => {
-    setLoading(true);
-    (async () => {
-      try {
-        let res = await axios.get(
-          `http://localhost:4000/${category}/searchById?id=${id}`
-        );
-        isBook && setTitle(res.data.volumeInfo);
-        !isBook && setTitle(res.data);
-        const identifier = !isBook
-          ? id
-          : res.data.volumeInfo.industryIdentifiers[0].identifier;
-        res = await axios.get(
-          `http://localhost:4000/${category}/reviews?id=${identifier}`
-        );
-        console.log('this should be reviews ->', res);
-        category === 'movies' && setReviews(res.data.results);
-        category === 'tvshows' && setReviews(res.data);
-      } catch (err) {
-        console.log(err);
-      } finally {
-        setLoading(false);
-      }
-    })();
-  }, [id]);
-
-  return (
-    <>
-      {loading && <Loading />}
-      {!loading && title && (
-        <div className={styles.title_page_container}>
-<<<<<<< HEAD
-          <TitleInfo title={title} isBook={isBook} isLoading={loading} category={category}/>
-=======
-          <TitleInfo title={title} category={category} isLoading={loading} />
->>>>>>> 33876efa
-          <CrossUniverse title={title} />
-          <ViewByCategory />
-          <Reviews reviews={reviews} category={category} id={id} />
-        </div>
-      )}
-    </>
-  );
-};
-
-export default TitlePage;
+import { useEffect, useState } from 'react';
+import { useParams } from 'react-router-dom';
+import axios from 'axios';
+axios.default.withCredientials === true;
+// import styles from './TitlePage.module.scss';
+import Loading from '../loading/Loading';
+import TitleInfo from './TitleInfo/TitleInfo';
+import ViewByCategory from '../ViewByCategory/ViewByCategory';
+import Reviews from '../reviews/Reviews';
+import styles from './TitlePage.module.scss';
+import CrossUniverse from '../otherMedium/CrossUniverse';
+
+const TitlePage = () => {
+  const [loading, setLoading] = useState(false);
+  const [title, setTitle] = useState('');
+  const [reviews, setReviews] = useState([]);
+  const { id, category } = useParams();
+
+  const isBook = category === 'books';
+
+  useEffect(() => {
+    setLoading(true);
+    (async () => {
+      try {
+        let res = await axios.get(
+          `http://localhost:4000/${category}/searchById?id=${id}`
+        );
+        isBook && setTitle(res.data.volumeInfo);
+        !isBook && setTitle(res.data);
+        const identifier = !isBook
+          ? id
+          : res.data.volumeInfo.industryIdentifiers[0].identifier;
+        res = await axios.get(
+          `http://localhost:4000/${category}/reviews?id=${identifier}`
+        );
+        console.log('this should be reviews ->', res);
+        category === 'movies' && setReviews(res.data.results);
+        category === 'tvshows' && setReviews(res.data);
+      } catch (err) {
+        console.log(err);
+      } finally {
+        setLoading(false);
+      }
+    })();
+  }, [id]);
+
+  return (
+    <>
+      {loading && <Loading />}
+      {!loading && title && (
+        <div className={styles.title_page_container}>
+          <TitleInfo title={title} isBook={isBook} isLoading={loading} category={category}/>
+          <CrossUniverse title={title} />
+          <ViewByCategory />
+          <Reviews reviews={reviews} category={category} id={id} />
+        </div>
+      )}
+    </>
+  );
+};
+
+export default TitlePage;