<<<<<<< HEAD
import { useEffect, useState } from 'react';
import axios from 'axios';
// import styles from './TitlePage.module.scss';
import Loading from '../loading/Loading';
import TitleInfo from './TitleInfo/TitleInfo';
import ViewByCategory from '../ViewByCategory/ViewByCategory';
import Reviews from '../reviews/Reviews';
import styles from './TitlePage.module.scss';

const TitlePage = () => {
  const [loading, setLoading] = useState(false);
  const [title, setTitle] = useState('');
  const [reviews, setReviews] = useState([]);

  const apiKey = 'ad6c50ff4b12daee4d3c2b875c8684fc';
  const movie_id = 76600; //avatar
  // const movie_id = 677179; //creed 3
  // const movie_id = 496243; //parasite
  const movieDetailsUrl = `https://api.themoviedb.org/3/movie/${movie_id}?api_key=${apiKey}`;

  const movieReviewURL = `https://api.themoviedb.org/3/movie/${movie_id}/reviews?api_key=${apiKey}&language=en-US&page=1`;

  useEffect(() => {
    setLoading(true);
    (async () => {
      try {
        let res = await axios.get(movieDetailsUrl);
        setTitle(res.data);
        res = await axios.get(movieReviewURL);
        setReviews(res.data.results);
      } catch (error) {
        console.log(error);
      } finally {
        setLoading(false);
      }
    })();
  }, []);

  return (
    <>
      {loading && <Loading />}
      {!loading && title && (
        <div className={styles.title_page_container}>
          <TitleInfo title={title} reviews={reviews} />
          <ViewByCategory />
          <Reviews reviews={reviews} />
        </div>
      )}
    </>
  );
};

export default TitlePage;
=======
import { useEffect, useState } from 'react';
import axios from 'axios';
axios.default.withCredientials === true;
// import styles from './TitlePage.module.scss';
import Loading from '../loading/Loading';
import TitleInfo from './TitleInfo/TitleInfo';
import ViewByCategory from '../ViewByCategory/ViewByCategory';
import Reviews from '../reviews/Reviews';
import styles from './TitlePage.module.scss';

const TitlePage = () => {
  const [loading, setLoading] = useState(false);
  const [title, setTitle] = useState('');
  const [reviews, setReviews] = useState([]);

  const apiKey = 'ad6c50ff4b12daee4d3c2b875c8684fc';
  const movie_id = 76600; //avatar
  // const movie_id = 677179; //creed 3
  // const movie_id = 496243; //parasite
  const movieDetailsUrl = `https://api.themoviedb.org/3/movie/${movie_id}?api_key=${apiKey}`;

  const movieReviewURL = `https://api.themoviedb.org/3/movie/${movie_id}/reviews?api_key=${apiKey}&language=en-US&page=1`;

  useEffect(() => {
    setLoading(true);
    (async () => {
      try {
        let res = await axios.get(movieDetailsUrl, {
          accessControlAllowOrigin: 'http://localhost:5173/',
          withCredentials: false,
          mode: 'cors',
        });
        setTitle(res.data);
        res = await axios.get(movieReviewURL, {
          accessControlAllowOrigin: 'http://localhost:5173/',
          withCredentials: false,
          mode: 'cors',
        });
        setReviews(res.data.results);
      } catch (error) {
        console.log(error);
      } finally {
        setLoading(false);
      }
    })();
  }, []);

  return (
    <>
      {loading && <Loading />}
      {!loading && title && (
        <div className={styles.title_page_container}>
          <TitleInfo title={title} reviews={reviews} />
          <ViewByCategory />
          <Reviews reviews={reviews} />
        </div>
      )}
    </>
  );
};

export default TitlePage;
>>>>>>> 66208750
<|MERGE_RESOLUTION|>--- conflicted
+++ resolved
@@ -1,58 +1,3 @@
-<<<<<<< HEAD
-import { useEffect, useState } from 'react';
-import axios from 'axios';
-// import styles from './TitlePage.module.scss';
-import Loading from '../loading/Loading';
-import TitleInfo from './TitleInfo/TitleInfo';
-import ViewByCategory from '../ViewByCategory/ViewByCategory';
-import Reviews from '../reviews/Reviews';
-import styles from './TitlePage.module.scss';
-
-const TitlePage = () => {
-  const [loading, setLoading] = useState(false);
-  const [title, setTitle] = useState('');
-  const [reviews, setReviews] = useState([]);
-
-  const apiKey = 'ad6c50ff4b12daee4d3c2b875c8684fc';
-  const movie_id = 76600; //avatar
-  // const movie_id = 677179; //creed 3
-  // const movie_id = 496243; //parasite
-  const movieDetailsUrl = `https://api.themoviedb.org/3/movie/${movie_id}?api_key=${apiKey}`;
-
-  const movieReviewURL = `https://api.themoviedb.org/3/movie/${movie_id}/reviews?api_key=${apiKey}&language=en-US&page=1`;
-
-  useEffect(() => {
-    setLoading(true);
-    (async () => {
-      try {
-        let res = await axios.get(movieDetailsUrl);
-        setTitle(res.data);
-        res = await axios.get(movieReviewURL);
-        setReviews(res.data.results);
-      } catch (error) {
-        console.log(error);
-      } finally {
-        setLoading(false);
-      }
-    })();
-  }, []);
-
-  return (
-    <>
-      {loading && <Loading />}
-      {!loading && title && (
-        <div className={styles.title_page_container}>
-          <TitleInfo title={title} reviews={reviews} />
-          <ViewByCategory />
-          <Reviews reviews={reviews} />
-        </div>
-      )}
-    </>
-  );
-};
-
-export default TitlePage;
-=======
 import { useEffect, useState } from 'react';
 import axios from 'axios';
 axios.default.withCredientials === true;
@@ -114,5 +59,4 @@
   );
 };
 
-export default TitlePage;
->>>>>>> 66208750
+export default TitlePage;