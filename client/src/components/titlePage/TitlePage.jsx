--- conflicted
+++ resolved
@@ -1,95 +1,58 @@
-import { useEffect, useState } from 'react';
-import { useParams } from 'react-router-dom';
-import axios from 'axios';
-axios.default.withCredientials === true;
-// import styles from './TitlePage.module.scss';
-import Loading from '../loading/Loading';
-import TitleInfo from './TitleInfo/TitleInfo';
-import ViewByCategory from '../ViewByCategory/ViewByCategory';
-import Reviews from '../reviews/Reviews';
-import styles from './TitlePage.module.scss';
-import CrossUniverse from '../otherMedium/CrossUniverse';
-
-const TitlePage = () => {
-  const [loading, setLoading] = useState(false);
-  const [title, setTitle] = useState('');
-  const [reviews, setReviews] = useState([]);
-  const { id, category } = useParams();
-  const apiKey = 'ad6c50ff4b12daee4d3c2b875c8684fc';
-<<<<<<< HEAD
-  const movieReviewURL = `https://api.themoviedb.org/3/movie/${id}/reviews?api_key=${apiKey}&language=en-US&page=1`;
-=======
-  const { movie_id } = useParams(); //avatar
-  // const movie_id = 677179; //creed 3
-  // const movie_id = 496243; //parasite
-  const movieDetailsUrl = `https://api.themoviedb.org/3/movie/${movie_id}?api_key=${apiKey}`;
-
-  const movieReviewURL = `https://api.themoviedb.org/3/movie/${movie_id}/reviews?api_key=${apiKey}&language=en-US&page=1`;
->>>>>>> 5cee1c23
-
-  useEffect(() => {
-    setLoading(true);
-    (async () => {
-      try {
-        let res = await axios.get(
-          `http://localhost:4000/${category}/searchById?id=${id}`
-        );
-        setTitle(res.data);
-        res = await axios.get(movieReviewURL, {
-          accessControlAllowOrigin: 'http://localhost:5173/',
-          withCredentials: false,
-          mode: 'cors',
-        });
-        setReviews(res.data.results);
-      } catch (err) {
-        console.log(err);
-      } finally {
-        setLoading(false);
-      }
-    })();
-<<<<<<< HEAD
-  }, [id]);
-
-  // const movie_id = 76600; //avatar
-  // // const movie_id = 677179; //creed 3
-  // // const movie_id = 496243; //parasite
-  // const movieDetailsUrl = `https://api.themoviedb.org/3/movie/${movie_id}?api_key=${apiKey}`;
-
-  // useEffect(() => {
-  //   setLoading(true);
-  //   (async () => {
-  //     try {
-  //       let res = await axios.get(movieDetailsUrl, {
-  //         accessControlAllowOrigin: 'http://localhost:5173/',
-  //         withCredentials: false,
-  //         mode: 'cors',
-  //       });
-  //       setTitle(res.data);
-  //     } catch (error) {
-  //       console.log(error);
-  //     } finally {
-  //       setLoading(false);
-  //     }
-  //   })();
-  // }, []);
-=======
-  }, []);
-  console.log(title);
->>>>>>> 5cee1c23
-
-  return (
-    <>
-      {loading && <Loading />}
-      {!loading && title && (
-        <div className={styles.title_page_container}>
-          <TitleInfo title={title} reviews={reviews} />
-          <CrossUniverse title={title} />
-          <ViewByCategory />
-          <Reviews reviews={reviews} />
-        </div>
-      )}
-    </>
-  );
-};
-
-export default TitlePage;
+import { useEffect, useState } from 'react';
+import { useParams } from 'react-router-dom';
+import axios from 'axios';
+axios.default.withCredientials === true;
+// import styles from './TitlePage.module.scss';
+import Loading from '../loading/Loading';
+import TitleInfo from './TitleInfo/TitleInfo';
+import ViewByCategory from '../ViewByCategory/ViewByCategory';
+import Reviews from '../reviews/Reviews';
+import styles from './TitlePage.module.scss';
+import CrossUniverse from '../otherMedium/CrossUniverse';
+
+const TitlePage = () => {
+  const [loading, setLoading] = useState(false);
+  const [title, setTitle] = useState('');
+  const [reviews, setReviews] = useState([]);
+  const { id, category } = useParams();
+  const apiKey = 'ad6c50ff4b12daee4d3c2b875c8684fc';
+  const movieReviewURL = `https://api.themoviedb.org/3/movie/${id}/reviews?api_key=${apiKey}&language=en-US&page=1`;
+
+  useEffect(() => {
+    setLoading(true);
+    (async () => {
+      try {
+        let res = await axios.get(
+          `http://localhost:4000/${category}/searchById?id=${id}`
+        );
+        setTitle(res.data);
+        res = await axios.get(movieReviewURL, {
+          accessControlAllowOrigin: 'http://localhost:5173/',
+          withCredentials: false,
+          mode: 'cors',
+        });
+        setReviews(res.data.results);
+      } catch (err) {
+        console.log(err);
+      } finally {
+        setLoading(false);
+      }
+    })();
+  }, [id]);
+
+  return (
+    <>
+      {loading && <Loading />}
+      {!loading && title && (
+        <div className={styles.title_page_container}>
+          <TitleInfo title={title} reviews={reviews} />
+          <CrossUniverse title={title} />
+          <ViewByCategory />
+          <Reviews reviews={reviews} />
+        </div>
+      )}
+    </>
+  );
+};
+
+export default TitlePage;