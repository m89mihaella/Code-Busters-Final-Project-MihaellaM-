import React, { useContext } from 'react';
import styles from '../card/Card.module.scss';
import { Icon } from '@iconify/react';
<<<<<<< HEAD
import { Link } from 'react-router-dom';
=======
import { DataContext } from '../../data/context';
import { useNavigate } from 'react-router-dom';
import axios from 'axios';
>>>>>>> 5cee1c23

const MovieCard = ({ title, posterPath, id }) => {
  const posterUrl = `https://image.tmdb.org/t/p/w500${posterPath}`;

  const { isUserLoggedIn } = useContext(DataContext);
  const navigate = useNavigate();

  const addItemToCollection = async () => {
    try {
      const response = await axios.post("/movies/user", { title, posterPath, id });
      console.log(response);
    } catch (error) {
      console.log(error);
    }
  }

  const handleCardClick = () => {
    if (!isUserLoggedIn) {
      navigate('/login');
    }
    else { addItemToCollection(); }
  }

  const handleDetailsClick = () => {
    navigate(`/title/${id}`)
  }

  return (
    <div className={styles.card}>
      <img className={styles.card_poster} src={posterUrl} alt={title} />
      <div className={styles.card_details}>
        <h2 className={styles.card_title}>{title}</h2>
      </div>
      <div className={styles.btn}>
<<<<<<< HEAD
        <Link to={`/title/movies/${id}`}>
          <Icon icon="gg:details-more" color="#401d56" />
        </Link>
        {/* <button className={styles.outline}>
        </button> */}
        <button className={styles.fill}>
=======
        <button className={styles.outline}>
          <Icon icon="gg:details-more" color="#401d56" onClick={handleDetailsClick} />
        </button>
        <button className={styles.fill} onClick={handleCardClick}>
>>>>>>> 5cee1c23
          <Icon icon="material-symbols:heart-plus-outline" color="white" />{' '}
        </button>
      </div>
    </div>
  );
};

export default MovieCard;
<|MERGE_RESOLUTION|>--- conflicted
+++ resolved
@@ -1,65 +1,62 @@
-import React, { useContext } from 'react';
-import styles from '../card/Card.module.scss';
-import { Icon } from '@iconify/react';
-<<<<<<< HEAD
-import { Link } from 'react-router-dom';
-=======
-import { DataContext } from '../../data/context';
-import { useNavigate } from 'react-router-dom';
-import axios from 'axios';
->>>>>>> 5cee1c23
-
-const MovieCard = ({ title, posterPath, id }) => {
-  const posterUrl = `https://image.tmdb.org/t/p/w500${posterPath}`;
-
-  const { isUserLoggedIn } = useContext(DataContext);
-  const navigate = useNavigate();
-
-  const addItemToCollection = async () => {
-    try {
-      const response = await axios.post("/movies/user", { title, posterPath, id });
-      console.log(response);
-    } catch (error) {
-      console.log(error);
-    }
-  }
-
-  const handleCardClick = () => {
-    if (!isUserLoggedIn) {
-      navigate('/login');
-    }
-    else { addItemToCollection(); }
-  }
-
-  const handleDetailsClick = () => {
-    navigate(`/title/${id}`)
-  }
-
-  return (
-    <div className={styles.card}>
-      <img className={styles.card_poster} src={posterUrl} alt={title} />
-      <div className={styles.card_details}>
-        <h2 className={styles.card_title}>{title}</h2>
-      </div>
-      <div className={styles.btn}>
-<<<<<<< HEAD
-        <Link to={`/title/movies/${id}`}>
-          <Icon icon="gg:details-more" color="#401d56" />
-        </Link>
-        {/* <button className={styles.outline}>
-        </button> */}
-        <button className={styles.fill}>
-=======
-        <button className={styles.outline}>
-          <Icon icon="gg:details-more" color="#401d56" onClick={handleDetailsClick} />
-        </button>
-        <button className={styles.fill} onClick={handleCardClick}>
->>>>>>> 5cee1c23
-          <Icon icon="material-symbols:heart-plus-outline" color="white" />{' '}
-        </button>
-      </div>
-    </div>
-  );
-};
-
-export default MovieCard;
+import React, { useContext } from 'react';
+import styles from '../card/Card.module.scss';
+import { Icon } from '@iconify/react';
+import { Link } from 'react-router-dom';
+import { DataContext } from '../../data/context';
+import { useNavigate } from 'react-router-dom';
+import axios from 'axios';
+
+const MovieCard = ({ title, posterPath, id }) => {
+  const posterUrl = `https://image.tmdb.org/t/p/w500${posterPath}`;
+
+  const { isUserLoggedIn } = useContext(DataContext);
+  const navigate = useNavigate();
+
+  const addItemToCollection = async () => {
+    try {
+      const response = await axios.post('/movies/user', {
+        title,
+        posterPath,
+        id,
+      });
+      console.log(response);
+    } catch (error) {
+      console.log(error);
+    }
+  };
+
+  const handleCardClick = () => {
+    if (!isUserLoggedIn) {
+      navigate('/login');
+    } else {
+      addItemToCollection();
+    }
+  };
+
+  const handleDetailsClick = () => {
+    navigate(`/title/movies/${id}`);
+  };
+
+  return (
+    <div className={styles.card}>
+      <img className={styles.card_poster} src={posterUrl} alt={title} />
+      <div className={styles.card_details}>
+        <h2 className={styles.card_title}>{title}</h2>
+      </div>
+      <div className={styles.btn}>
+        <button className={styles.outline}>
+          <Icon
+            icon="gg:details-more"
+            color="#401d56"
+            onClick={handleDetailsClick}
+          />
+        </button>
+        <button className={styles.fill} onClick={handleCardClick}>
+          <Icon icon="material-symbols:heart-plus-outline" color="white" />{' '}
+        </button>
+      </div>
+    </div>
+  );
+};
+
+export default MovieCard;