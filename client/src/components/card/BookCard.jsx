--- conflicted
+++ resolved
@@ -1,4 +1,4 @@
-<<<<<<< HEAD
+
 import React from 'react';
 import styles from '../card/Card.module.scss';
 import CardButton from './CardButton';
@@ -17,26 +17,4 @@
   );
 };
 
-=======
-import React from 'react';
-import styles from '../card/MovieCard.module.scss';
-
-const BookCard = ({ title, posterUrl }) => {
-
-
-  return (
-    <div className={styles.movie}>
-      <img className={styles.movie_poster} src={posterUrl} alt={title} />
-      <div className={styles.movie_details}>
-        <h2 className={styles.movie_title}>{title}</h2>
-      </div>
-      <div className={styles.btn}>
-        <button className={styles.outline}>Details</button>
-        <button className={styles.fill}>Add</button>
-      </div>
-    </div>
-  );
-};
-
->>>>>>> 856a7b5b
-export default BookCard;+export default BookCard;
