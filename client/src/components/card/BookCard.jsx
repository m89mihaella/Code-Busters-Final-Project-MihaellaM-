import React, { useContext, useState, useEffect } from 'react';
import styles from '../card/Card.module.scss';
import { DataContext } from '../../data/context';
import { useNavigate } from 'react-router-dom';
import { Icon } from '@iconify/react';
import { Tooltip } from 'react-tooltip';
import axios from 'axios';

<<<<<<< HEAD
const BookCard = ({ id, authors, title, thumbnail,styleClass }) => {
=======
const BookCard = ({ id, authors, title, thumbnail, onBookRemoved }) => {
>>>>>>> f9b13c8f
  const { isUserLoggedIn } = useContext(DataContext);
  const navigate = useNavigate();
  const [added, setAdded] = useState(false);

  const checkIfBookInCollection = async () => {
    if (isUserLoggedIn) {
      try {
        const response = await axios.get('/books/user');
        const userBooks = response.data.books;
        const isBookInCollection = userBooks.some((book) => book.id === id);
        setAdded(isBookInCollection);
      } catch (error) {
        console.log(error);
      }
    }
  };

  useEffect(() => {
    checkIfBookInCollection();
  }, [isUserLoggedIn, id]);

  const addItemToCollection = async () => {
    try {
      const response = await axios.post('/books/user', {
        authors,
        title,
        thumbnail,
        id,
      });
      console.log(response);
      console.log('addItemToCollection id:', id);
    } catch (error) {
      console.log(error);
    }
  };

  const removeItemFromCollection = async () => {
    try {
      const response = await axios.delete('/books/user', {
        data: { bookId: id },
      });
      console.log(response);
      if (onBookRemoved) {
        onBookRemoved()
      }

    } catch (error) {
      console.log(error);
    }
  };


  const changeIcon = () => {
    setAdded((previous) => !previous);
  };

  const handleCardClick = () => {
    if (!isUserLoggedIn) {
      navigate('/login');
    } else {
      added ? removeItemFromCollection() : addItemToCollection();
    }
    changeIcon();
  };

  const handleDetailsClick = () => {
    navigate(`/title/books/${id}`);
  };

  return (
    <div className={`${styles.card} ${styleClass}`}>
      <div className={styles.card_poster}>
        <img src={thumbnail} alt={title} />
      </div>
      <div className={styles.card_details}>
        <h2 className={styles.card_title}>{title}</h2>
        <p className={styles.author_p}>by {authors.join(', ')}</p>
      </div>

      <div className={styles.btn}>
        <Icon
          data-tooltip-id="my-tooltip"
          data-tooltip-content="Discover more"
          className={styles.outline}
          icon="gg:details-more"
          color="whitesmoke"
          style={{ fontSize: '40px' }}
          onClick={handleDetailsClick}
        />
        <Icon
          data-tooltip-id="my-tooltip"
          data-tooltip-content={
            added ? 'Remove from collection' : 'Add to collection'
          }
          className={styles.fill}
          onClick={handleCardClick}
          icon={
            added
              ? 'material-symbols:heart-minus'
              : 'material-symbols:heart-plus-outline'
          }
          style={{
            fontSize: '35px',
            color: `${added ? 'rgb(160, 123, 223)' : 'whitesmoke'}`,
          }}
        />{' '}
        <Tooltip id="my-tooltip" place="bottom" />
      </div>
    </div>
  );
};

export default BookCard;
<|MERGE_RESOLUTION|>--- conflicted
+++ resolved
@@ -1,126 +1,123 @@
-import React, { useContext, useState, useEffect } from 'react';
-import styles from '../card/Card.module.scss';
-import { DataContext } from '../../data/context';
-import { useNavigate } from 'react-router-dom';
-import { Icon } from '@iconify/react';
-import { Tooltip } from 'react-tooltip';
-import axios from 'axios';
-
-<<<<<<< HEAD
-const BookCard = ({ id, authors, title, thumbnail,styleClass }) => {
-=======
-const BookCard = ({ id, authors, title, thumbnail, onBookRemoved }) => {
->>>>>>> f9b13c8f
-  const { isUserLoggedIn } = useContext(DataContext);
-  const navigate = useNavigate();
-  const [added, setAdded] = useState(false);
-
-  const checkIfBookInCollection = async () => {
-    if (isUserLoggedIn) {
-      try {
-        const response = await axios.get('/books/user');
-        const userBooks = response.data.books;
-        const isBookInCollection = userBooks.some((book) => book.id === id);
-        setAdded(isBookInCollection);
-      } catch (error) {
-        console.log(error);
-      }
-    }
-  };
-
-  useEffect(() => {
-    checkIfBookInCollection();
-  }, [isUserLoggedIn, id]);
-
-  const addItemToCollection = async () => {
-    try {
-      const response = await axios.post('/books/user', {
-        authors,
-        title,
-        thumbnail,
-        id,
-      });
-      console.log(response);
-      console.log('addItemToCollection id:', id);
-    } catch (error) {
-      console.log(error);
-    }
-  };
-
-  const removeItemFromCollection = async () => {
-    try {
-      const response = await axios.delete('/books/user', {
-        data: { bookId: id },
-      });
-      console.log(response);
-      if (onBookRemoved) {
-        onBookRemoved()
-      }
-
-    } catch (error) {
-      console.log(error);
-    }
-  };
-
-
-  const changeIcon = () => {
-    setAdded((previous) => !previous);
-  };
-
-  const handleCardClick = () => {
-    if (!isUserLoggedIn) {
-      navigate('/login');
-    } else {
-      added ? removeItemFromCollection() : addItemToCollection();
-    }
-    changeIcon();
-  };
-
-  const handleDetailsClick = () => {
-    navigate(`/title/books/${id}`);
-  };
-
-  return (
-    <div className={`${styles.card} ${styleClass}`}>
-      <div className={styles.card_poster}>
-        <img src={thumbnail} alt={title} />
-      </div>
-      <div className={styles.card_details}>
-        <h2 className={styles.card_title}>{title}</h2>
-        <p className={styles.author_p}>by {authors.join(', ')}</p>
-      </div>
-
-      <div className={styles.btn}>
-        <Icon
-          data-tooltip-id="my-tooltip"
-          data-tooltip-content="Discover more"
-          className={styles.outline}
-          icon="gg:details-more"
-          color="whitesmoke"
-          style={{ fontSize: '40px' }}
-          onClick={handleDetailsClick}
-        />
-        <Icon
-          data-tooltip-id="my-tooltip"
-          data-tooltip-content={
-            added ? 'Remove from collection' : 'Add to collection'
-          }
-          className={styles.fill}
-          onClick={handleCardClick}
-          icon={
-            added
-              ? 'material-symbols:heart-minus'
-              : 'material-symbols:heart-plus-outline'
-          }
-          style={{
-            fontSize: '35px',
-            color: `${added ? 'rgb(160, 123, 223)' : 'whitesmoke'}`,
-          }}
-        />{' '}
-        <Tooltip id="my-tooltip" place="bottom" />
-      </div>
-    </div>
-  );
-};
-
-export default BookCard;
+import React, { useContext, useState, useEffect } from 'react';
+import styles from '../card/Card.module.scss';
+import { DataContext } from '../../data/context';
+import { useNavigate } from 'react-router-dom';
+import { Icon } from '@iconify/react';
+import { Tooltip } from 'react-tooltip';
+import axios from 'axios';
+
+
+const BookCard = ({ id, authors, title, thumbnail,styleClass, onBookRemoved }) => {
+  const { isUserLoggedIn } = useContext(DataContext);
+  const navigate = useNavigate();
+  const [added, setAdded] = useState(false);
+
+  const checkIfBookInCollection = async () => {
+    if (isUserLoggedIn) {
+      try {
+        const response = await axios.get('/books/user');
+        const userBooks = response.data.books;
+        const isBookInCollection = userBooks.some((book) => book.id === id);
+        setAdded(isBookInCollection);
+      } catch (error) {
+        console.log(error);
+      }
+    }
+  };
+
+  useEffect(() => {
+    checkIfBookInCollection();
+  }, [isUserLoggedIn, id]);
+
+  const addItemToCollection = async () => {
+    try {
+      const response = await axios.post('/books/user', {
+        authors,
+        title,
+        thumbnail,
+        id,
+      });
+      console.log(response);
+      console.log('addItemToCollection id:', id);
+    } catch (error) {
+      console.log(error);
+    }
+  };
+
+  const removeItemFromCollection = async () => {
+    try {
+      const response = await axios.delete('/books/user', {
+        data: { bookId: id },
+      });
+      console.log(response);
+      if (onBookRemoved) {
+        onBookRemoved()
+      }
+
+    } catch (error) {
+      console.log(error);
+    }
+  };
+
+
+  const changeIcon = () => {
+    setAdded((previous) => !previous);
+  };
+
+  const handleCardClick = () => {
+    if (!isUserLoggedIn) {
+      navigate('/login');
+    } else {
+      added ? removeItemFromCollection() : addItemToCollection();
+    }
+    changeIcon();
+  };
+
+  const handleDetailsClick = () => {
+    navigate(`/title/books/${id}`);
+  };
+
+  return (
+    <div className={`${styles.card} ${styleClass}`}>
+      <div className={styles.card_poster}>
+        <img src={thumbnail} alt={title} />
+      </div>
+      <div className={styles.card_details}>
+        <h2 className={styles.card_title}>{title}</h2>
+        <p className={styles.author_p}>by {authors.join(', ')}</p>
+      </div>
+
+      <div className={styles.btn}>
+        <Icon
+          data-tooltip-id="my-tooltip"
+          data-tooltip-content="Discover more"
+          className={styles.outline}
+          icon="gg:details-more"
+          color="whitesmoke"
+          style={{ fontSize: '40px' }}
+          onClick={handleDetailsClick}
+        />
+        <Icon
+          data-tooltip-id="my-tooltip"
+          data-tooltip-content={
+            added ? 'Remove from collection' : 'Add to collection'
+          }
+          className={styles.fill}
+          onClick={handleCardClick}
+          icon={
+            added
+              ? 'material-symbols:heart-minus'
+              : 'material-symbols:heart-plus-outline'
+          }
+          style={{
+            fontSize: '35px',
+            color: `${added ? 'rgb(160, 123, 223)' : 'whitesmoke'}`,
+          }}
+        />{' '}
+        <Tooltip id="my-tooltip" place="bottom" />
+      </div>
+    </div>
+  );
+};
+
+export default BookCard;