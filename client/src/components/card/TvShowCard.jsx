import React, { useContext, useState,useEffect } from 'react';
import styles from '../card/Card.module.scss';
import { Icon } from '@iconify/react';
import { DataContext } from '../../data/context';
import { useNavigate } from 'react-router-dom';
import axios from 'axios';

<<<<<<< HEAD
const TvShowCard = ({ id, title, posterPath , styleClass}) => {
=======
const TvShowCard = ({ id, title, posterPath, onTvShowRemoved }) => {
>>>>>>> f9b13c8f
  const posterUrl = `https://image.tmdb.org/t/p/w500${posterPath}`;

  const { isUserLoggedIn } = useContext(DataContext);
  const navigate = useNavigate();
  const [added, setAdded] = useState(false);

  const checkIfTvShowInCollection = async () => {
    if (isUserLoggedIn) {
      try {
        const response = await axios.get('/tvshows/user');
        const userTvShows = response.data.tvShows;
        const isTvShowInCollection = userTvShows.some(
          (tvShow) => tvShow.id === id
        );
        setAdded(isTvShowInCollection);
      } catch (error) {
        console.log(error);
      }
    }
  };

  useEffect(() => {
    checkIfTvShowInCollection();
  }, [isUserLoggedIn, id]);

  const addItemToCollection = async () => {
    try {
      const response = await axios.post('/tvshows/user', {
        title,
        posterPath,
        id,
      });
      console.log(response);
    } catch (error) {
      console.log(error);
    }
  };

  const removeItemFromCollection = async () => {
    try {
      const response = await axios.delete('/tvshows/user', {
        data: { tvId: id },
      });
      console.log(response);
      if (onTvShowRemoved) {
        onTvShowRemoved();
      }
    } catch (error) {
      console.log(error);
    }
  };

  const changeIcon = () => {
    setAdded((previous) => !previous);
  };

  const handleCardClick = () => {
    if (!isUserLoggedIn) {
      navigate('/login');
    } else {
      added ? removeItemFromCollection() :
      addItemToCollection();
    }
    changeIcon();
  };

  const handleDetailsClick = () => {
    navigate(`/title/tvshows/${id}`);
  };

  return (
    <div className={`${styles.card} ${styleClass}`}>
      <div className={styles.card_poster}>
        <img src={posterUrl} alt={title} />
      </div>
      <div className={styles.card_details}>
        <h2 className={styles.card_title}>{title}</h2>
      </div>
      <div className={styles.btn}>
        <Icon
          icon="gg:details-more"
          color="whitesmoke"
          className={styles.outline}
          onClick={handleDetailsClick}
          style={{ fontSize: '40px' }}
        />
        <Icon
          className={styles.fill}
          onClick={handleCardClick}
          icon={
            added
              ? 'material-symbols:heart-minus'
              : 'material-symbols:heart-plus-outline'
          }
          style={{
            fontSize: '35px',
            color: `${added ? 'rgb(160, 123, 223)' : 'whitesmoke'}`,
          }}
        />{' '}
      </div>{' '}
    </div>
  );
};

export default TvShowCard;
<|MERGE_RESOLUTION|>--- conflicted
+++ resolved
@@ -1,117 +1,113 @@
-import React, { useContext, useState,useEffect } from 'react';
-import styles from '../card/Card.module.scss';
-import { Icon } from '@iconify/react';
-import { DataContext } from '../../data/context';
-import { useNavigate } from 'react-router-dom';
-import axios from 'axios';
-
-<<<<<<< HEAD
-const TvShowCard = ({ id, title, posterPath , styleClass}) => {
-=======
-const TvShowCard = ({ id, title, posterPath, onTvShowRemoved }) => {
->>>>>>> f9b13c8f
-  const posterUrl = `https://image.tmdb.org/t/p/w500${posterPath}`;
-
-  const { isUserLoggedIn } = useContext(DataContext);
-  const navigate = useNavigate();
-  const [added, setAdded] = useState(false);
-
-  const checkIfTvShowInCollection = async () => {
-    if (isUserLoggedIn) {
-      try {
-        const response = await axios.get('/tvshows/user');
-        const userTvShows = response.data.tvShows;
-        const isTvShowInCollection = userTvShows.some(
-          (tvShow) => tvShow.id === id
-        );
-        setAdded(isTvShowInCollection);
-      } catch (error) {
-        console.log(error);
-      }
-    }
-  };
-
-  useEffect(() => {
-    checkIfTvShowInCollection();
-  }, [isUserLoggedIn, id]);
-
-  const addItemToCollection = async () => {
-    try {
-      const response = await axios.post('/tvshows/user', {
-        title,
-        posterPath,
-        id,
-      });
-      console.log(response);
-    } catch (error) {
-      console.log(error);
-    }
-  };
-
-  const removeItemFromCollection = async () => {
-    try {
-      const response = await axios.delete('/tvshows/user', {
-        data: { tvId: id },
-      });
-      console.log(response);
-      if (onTvShowRemoved) {
-        onTvShowRemoved();
-      }
-    } catch (error) {
-      console.log(error);
-    }
-  };
-
-  const changeIcon = () => {
-    setAdded((previous) => !previous);
-  };
-
-  const handleCardClick = () => {
-    if (!isUserLoggedIn) {
-      navigate('/login');
-    } else {
-      added ? removeItemFromCollection() :
-      addItemToCollection();
-    }
-    changeIcon();
-  };
-
-  const handleDetailsClick = () => {
-    navigate(`/title/tvshows/${id}`);
-  };
-
-  return (
-    <div className={`${styles.card} ${styleClass}`}>
-      <div className={styles.card_poster}>
-        <img src={posterUrl} alt={title} />
-      </div>
-      <div className={styles.card_details}>
-        <h2 className={styles.card_title}>{title}</h2>
-      </div>
-      <div className={styles.btn}>
-        <Icon
-          icon="gg:details-more"
-          color="whitesmoke"
-          className={styles.outline}
-          onClick={handleDetailsClick}
-          style={{ fontSize: '40px' }}
-        />
-        <Icon
-          className={styles.fill}
-          onClick={handleCardClick}
-          icon={
-            added
-              ? 'material-symbols:heart-minus'
-              : 'material-symbols:heart-plus-outline'
-          }
-          style={{
-            fontSize: '35px',
-            color: `${added ? 'rgb(160, 123, 223)' : 'whitesmoke'}`,
-          }}
-        />{' '}
-      </div>{' '}
-    </div>
-  );
-};
-
-export default TvShowCard;
+import React, { useContext, useState,useEffect } from 'react';
+import styles from '../card/Card.module.scss';
+import { Icon } from '@iconify/react';
+import { DataContext } from '../../data/context';
+import { useNavigate } from 'react-router-dom';
+import axios from 'axios';
+
+const TvShowCard = ({ id, title, posterPath , styleClass, onTvShowRemoved}) => {
+  const posterUrl = `https://image.tmdb.org/t/p/w500${posterPath}`;
+
+  const { isUserLoggedIn } = useContext(DataContext);
+  const navigate = useNavigate();
+  const [added, setAdded] = useState(false);
+
+  const checkIfTvShowInCollection = async () => {
+    if (isUserLoggedIn) {
+      try {
+        const response = await axios.get('/tvshows/user');
+        const userTvShows = response.data.tvShows;
+        const isTvShowInCollection = userTvShows.some(
+          (tvShow) => tvShow.id === id
+        );
+        setAdded(isTvShowInCollection);
+      } catch (error) {
+        console.log(error);
+      }
+    }
+  };
+
+  useEffect(() => {
+    checkIfTvShowInCollection();
+  }, [isUserLoggedIn, id]);
+
+  const addItemToCollection = async () => {
+    try {
+      const response = await axios.post('/tvshows/user', {
+        title,
+        posterPath,
+        id,
+      });
+      console.log(response);
+    } catch (error) {
+      console.log(error);
+    }
+  };
+
+  const removeItemFromCollection = async () => {
+    try {
+      const response = await axios.delete('/tvshows/user', {
+        data: { tvId: id },
+      });
+      console.log(response);
+      if (onTvShowRemoved) {
+        onTvShowRemoved();
+      }
+    } catch (error) {
+      console.log(error);
+    }
+  };
+
+  const changeIcon = () => {
+    setAdded((previous) => !previous);
+  };
+
+  const handleCardClick = () => {
+    if (!isUserLoggedIn) {
+      navigate('/login');
+    } else {
+      added ? removeItemFromCollection() :
+      addItemToCollection();
+    }
+    changeIcon();
+  };
+
+  const handleDetailsClick = () => {
+    navigate(`/title/tvshows/${id}`);
+  };
+
+  return (
+    <div className={`${styles.card} ${styleClass}`}>
+      <div className={styles.card_poster}>
+        <img src={posterUrl} alt={title} />
+      </div>
+      <div className={styles.card_details}>
+        <h2 className={styles.card_title}>{title}</h2>
+      </div>
+      <div className={styles.btn}>
+        <Icon
+          icon="gg:details-more"
+          color="whitesmoke"
+          className={styles.outline}
+          onClick={handleDetailsClick}
+          style={{ fontSize: '40px' }}
+        />
+        <Icon
+          className={styles.fill}
+          onClick={handleCardClick}
+          icon={
+            added
+              ? 'material-symbols:heart-minus'
+              : 'material-symbols:heart-plus-outline'
+          }
+          style={{
+            fontSize: '35px',
+            color: `${added ? 'rgb(160, 123, 223)' : 'whitesmoke'}`,
+          }}
+        />{' '}
+      </div>{' '}
+    </div>
+  );
+};
+
+export default TvShowCard;