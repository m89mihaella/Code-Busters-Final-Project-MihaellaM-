--- conflicted
+++ resolved
@@ -1,93 +1,74 @@
-import React, { useContext, useState } from 'react';
-import styles from '../card/Card.module.scss';
-import { Icon } from '@iconify/react';
-import { DataContext } from '../../data/context';
-import { useNavigate } from 'react-router-dom';
-import axios from 'axios';
-
-const TvShowCard = ({ id, title, posterPath }) => {
-  const posterUrl = `https://image.tmdb.org/t/p/w500${posterPath}`;
-
-  const { isUserLoggedIn } = useContext(DataContext);
-  const navigate = useNavigate();
-  const [added, setAdded] = useState(false);
-
-  const addItemToCollection = async () => {
-    try {
-      const response = await axios.post('/tvshows/user', {
-        title,
-        posterPath,
-        id,
-      });
-      console.log(response);
-    } catch (error) {
-      console.log(error);
-    }
-  };
-<<<<<<< HEAD
-  const changeIcon = () => {
-    setAdded((previous) => !previous);
-  };
-=======
-
->>>>>>> 725f2825
-  const handleCardClick = () => {
-    if (!isUserLoggedIn) {
-      navigate('/login');
-    } else {
-      addItemToCollection();
-    }
-<<<<<<< HEAD
-    changeIcon();
-=======
-  };
-
-  const handleDetailsClick = () => {
-    navigate(`/title/tvshows/${id}`);
->>>>>>> 725f2825
-  };
-
-  return (
-    <div className={styles.card}>
-      <img className={styles.card_poster} src={posterUrl} alt={title} />
-      <div className={styles.card_details}>
-        <h2 className={styles.card_title}>{title}</h2>
-      </div>
-      <div className={styles.btn}>
-<<<<<<< HEAD
-        <Icon
-          icon="gg:details-more"
-          color="#401d56"
-          className={styles.outline}
-          onClick={handleCardClick}
-          style={{ fontSize: '35px' }}
-        />
-        <Icon
-          className={styles.fill}
-          onClick={handleCardClick}
-          icon={
-            added
-              ? 'material-symbols:heart-minus'
-              : 'material-symbols:heart-plus-outline'
-          }
-          color="white"
-          style={{ fontSize: '35px' }}
-        />{' '}
-=======
-        <button className={styles.outline}>
-          <Icon
-            icon="gg:details-more"
-            color="#401d56"
-            onClick={handleDetailsClick}
-          />
-        </button>
-        <button className={styles.fill} onClick={handleCardClick}>
-          <Icon icon="material-symbols:heart-plus-outline" color="white" />{' '}
-        </button>
->>>>>>> 725f2825
-      </div>{' '}
-    </div>
-  );
-};
-
-export default TvShowCard;
+import React, { useContext, useState } from 'react';
+import styles from '../card/Card.module.scss';
+import { Icon } from '@iconify/react';
+import { DataContext } from '../../data/context';
+import { useNavigate } from 'react-router-dom';
+import axios from 'axios';
+
+const TvShowCard = ({ id, title, posterPath }) => {
+  const posterUrl = `https://image.tmdb.org/t/p/w500${posterPath}`;
+
+  const { isUserLoggedIn } = useContext(DataContext);
+  const navigate = useNavigate();
+  const [added, setAdded] = useState(false);
+
+  const addItemToCollection = async () => {
+    try {
+      const response = await axios.post('/tvshows/user', {
+        title,
+        posterPath,
+        id,
+      });
+      console.log(response);
+    } catch (error) {
+      console.log(error);
+    }
+  };
+  const changeIcon = () => {
+    setAdded((previous) => !previous);
+  };
+
+  const handleCardClick = () => {
+    if (!isUserLoggedIn) {
+      navigate('/login');
+    } else {
+      addItemToCollection();
+    }
+    changeIcon();
+  };
+
+  const handleDetailsClick = () => {
+    navigate(`/title/tvshows/${id}`);
+  };
+
+  return (
+    <div className={styles.card}>
+      <img className={styles.card_poster} src={posterUrl} alt={title} />
+      <div className={styles.card_details}>
+        <h2 className={styles.card_title}>{title}</h2>
+      </div>
+      <div className={styles.btn}>
+        <Icon
+          icon="gg:details-more"
+          color="#401d56"
+          className={styles.outline}
+          onClick={handleDetailsClick}
+          style={{ fontSize: '35px' }}
+        />
+        <Icon
+          className={styles.fill}
+          onClick={handleCardClick}
+          icon={
+            added
+              ? 'material-symbols:heart-minus'
+              : 'material-symbols:heart-plus-outline'
+          }
+          color="white"
+          style={{ fontSize: '35px' }}
+        />{' '}
+      </div>{' '}
+    </div>
+  );
+};
+
+export default TvShowCard;