--- conflicted
+++ resolved
@@ -1,78 +1,39 @@
-<<<<<<< HEAD
-import React, { useState, useEffect } from 'react';
-import MovieCard from '../card/MovieCard';
-import styles from '../card/MovieCard.module.scss';
-import axios from 'axios';
-
-const MoviesList = () => {
-  const [movies, setMovies] = useState([]);
-
-  useEffect(() => {
-    const fetchMovies = async () => {
-      try {
-        const response = await axios.get("/movies/popular");
-        setMovies(response.data.slice(0, 10));
-      } catch (error) {
-        console.error('Error fetching movies:', error);
-      }
-    };
-    fetchMovies();
-  }, []);
-
-  return (
-    <div>
-      <h1 className={styles.top_movies}>Top Movies at the moment</h1>
-      <div className={styles.explore_movies}>
-        {movies.map((movie) => (
-          <MovieCard
-            key={movie.id}
-            title={movie.title}
-            posterPath={movie.poster_path}
-          />
-        ))}
-      </div>
-    </div>
-  );
-}
-
-=======
-import React, { useState, useEffect } from 'react';
-import MovieCard from '../card/MovieCard';
-import styles from '../card/MovieCard.module.scss';
-
-const MoviesList = () => {
-  const [movies, setMovies] = useState([]);
-
-  useEffect(() => {
-    const fetchMovies = async () => {
-      try {
-        const response = await fetch(
-          'https://api.themoviedb.org/3/discover/movie?api_key=ad6c50ff4b12daee4d3c2b875c8684fc&sort_by=popularity.desc'
-        );
-        const data = await response.json();
-        setMovies(data.results.slice(0, 10));
-      } catch (error) {
-        console.error('Error fetching movies:', error);
-      }
-    };
-    fetchMovies();
-  }, []);
-
-  return (
-    <div>
-      <h1 className={styles.top_movies}>Top Movies at the moment</h1>
-      <div className={styles.explore_movies}>
-        {movies.map((movie) => (
-          <MovieCard
-            key={movie.id}
-            title={movie.title}
-            posterPath={movie.poster_path}
-          />
-        ))}
-      </div>
-    </div>
-  );
-}
-
->>>>>>> 186a143f
-export default MoviesList;+
+import React, { useState, useEffect } from 'react';
+import MovieCard from '../card/MovieCard';
+import styles from '../card/MovieCard.module.scss';
+import axios from 'axios';
+
+const MoviesList = () => {
+  const [movies, setMovies] = useState([]);
+
+  useEffect(() => {
+    const fetchMovies = async () => {
+      try {
+        const response = await axios.get("/movies/popular");
+        setMovies(response.data.slice(0, 10));
+      } catch (error) {
+        console.error('Error fetching movies:', error);
+      }
+    };
+    fetchMovies();
+  }, []);
+
+  return (
+    <div>
+      <h1 className={styles.top_movies}>Top Movies at the moment</h1>
+      <div className={styles.explore_movies}>
+        {movies.map((movie) => (
+          <MovieCard
+            key={movie.id}
+            title={movie.title}
+            posterPath={movie.poster_path}
+          />
+        ))}
+      </div>
+    </div>
+  );
+}
+
+export default MoviesList;
+