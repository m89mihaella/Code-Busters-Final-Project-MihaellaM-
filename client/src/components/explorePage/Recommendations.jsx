--- conflicted
+++ resolved
@@ -1,122 +1,118 @@
-import React, { useState, useEffect, useContext } from 'react';
-import { Link } from 'react-router-dom';
-import axios from 'axios';
-import { DataContext } from '../../data/context';
-import MovieCard from '../card/MovieCard';
-
-<<<<<<< HEAD
-import styles from '../card/Card.module.scss';
-=======
-import styles from '../card/MovieCard.module.scss';
-import BookCard from '../card/BookCard';
->>>>>>> 856a7b5b
-
-const Recommendations = () => {
-  const [recommendations, setRecommendations] = useState([]);
-
-  const { user, isUserLoggedIn, loading, setLoading } = useContext(DataContext);
-
-  useEffect(() => {
-    const fetchMovieRecommendations = async () => {
-      try {
-        const response = await axios.get('/movies/recommend');
-        setRecommendations(response.data);
-        setLoading(false);
-      } catch (error) {
-        console.error(
-          'Failed to fetch movie recommendations:',
-          error.response.data
-        );
-        setLoading(false);
-      }
-    };
-
-    const fetchBookRecommendations = async () => {
-      try {
-        const response = await axios.get('/books/recommend');
-        setRecommendations(response.data);
-        setLoading(false);
-      } catch (error) {
-        console.error(
-          'Failed to fetch book recommendations:',
-          error.response.data
-        );
-        setLoading(false);
-      }
-    };
-    
-
-    if (isUserLoggedIn) {
-      if (user.bookLover === null && user.movieWatcher === null) {
-        // Render a message asking the user to choose a preference
-      } else if (user.bookLover) {
-        fetchBookRecommendations();
-      } else {
-        fetchMovieRecommendations();
-      }
-    } else {
-      setRecommendations([]);
-      setLoading(false);
-    }
-  }, [isUserLoggedIn, user.bookLover]);
-
-  if (!isUserLoggedIn) {
-    return (
-      <p className={styles.recommendation_p}>
-        To unlock the full benefits of tailored recommendations, please{' '}
-        <Link className={styles.link} to="/login">
-          {' '}
-          <span>log in </span>{' '}
-        </Link >{' '}
-        to access your customized content.
-      </p>
-    );
-  }
-
-  if (loading) {
-    return <p>Loading...</p>;
-  }
-
-  if (user.bookLover) {
-    return (
-      <div>
-        <h1 className={styles.top_h1}>Book Recommendations</h1>
-        {recommendations.length > 0 ? (
-          <div className={styles.explore}>
-            {recommendations.map((book) => (
-              <BookCard key={book.id} title={book.volumeInfo.title} posterUrl={book.volumeInfo.imageLinks ? book.volumeInfo.imageLinks.thumbnail : null}/>
-            ))}
-          </div>
-        ) : (
-          <p className={styles.recommendation_p}>
-            No book recommendations available at the moment, try again later.
-          </p>
-        )}
-      </div>
-    );
-  } else {
-    return (
-      <div>
-        <h1 className={styles.top_h1}>Movie Recommendations</h1>
-        {recommendations.length > 0 ? (
-          <div className={styles.explore}>
-            {recommendations.map((movie) => (
-              <MovieCard
-                key={movie.id}
-                title={movie.title}
-                posterPath={movie.poster_path}
-                genre={movie.genre}
-              />
-            ))}
-          </div>
-        ) : (
-          <p className={styles.recommendation_p}>
-            No movie recommendations available at he moment, try again later.
-          </p>
-        )}
-      </div>
-    );
-  }
-};
-
-export default Recommendations;
+import React, { useState, useEffect, useContext } from 'react';
+import { Link } from 'react-router-dom';
+import axios from 'axios';
+import { DataContext } from '../../data/context';
+import MovieCard from '../card/MovieCard';
+
+import styles from '../card/Card.module.scss';
+
+
+const Recommendations = () => {
+  const [recommendations, setRecommendations] = useState([]);
+
+  const { user, isUserLoggedIn, loading, setLoading } = useContext(DataContext);
+
+  useEffect(() => {
+    const fetchMovieRecommendations = async () => {
+      try {
+        const response = await axios.get('/movies/recommend');
+        setRecommendations(response.data);
+        setLoading(false);
+      } catch (error) {
+        console.error(
+          'Failed to fetch movie recommendations:',
+          error.response.data
+        );
+        setLoading(false);
+      }
+    };
+
+    const fetchBookRecommendations = async () => {
+      try {
+        const response = await axios.get('/books/recommend');
+        setRecommendations(response.data);
+        setLoading(false);
+      } catch (error) {
+        console.error(
+          'Failed to fetch book recommendations:',
+          error.response.data
+        );
+        setLoading(false);
+      }
+    };
+    
+
+    if (isUserLoggedIn) {
+      if (user.bookLover === null && user.movieWatcher === null) {
+        // Render a message asking the user to choose a preference
+      } else if (user.bookLover) {
+        fetchBookRecommendations();
+      } else {
+        fetchMovieRecommendations();
+      }
+    } else {
+      setRecommendations([]);
+      setLoading(false);
+    }
+  }, [isUserLoggedIn, user.bookLover]);
+
+  if (!isUserLoggedIn) {
+    return (
+      <p className={styles.recommendation_p}>
+        To unlock the full benefits of tailored recommendations, please{' '}
+        <Link className={styles.link} to="/login">
+          {' '}
+          <span>log in </span>{' '}
+        </Link >{' '}
+        to access your customized content.
+      </p>
+    );
+  }
+
+  if (loading) {
+    return <p>Loading...</p>;
+  }
+
+  if (user.bookLover) {
+    return (
+      <div>
+        <h1 className={styles.top_h1}>Book Recommendations</h1>
+        {recommendations.length > 0 ? (
+          <div className={styles.explore}>
+            {recommendations.map((book) => (
+              <BookCard key={book.id} title={book.volumeInfo.title} posterUrl={book.volumeInfo.imageLinks ? book.volumeInfo.imageLinks.thumbnail : null}/>
+            ))}
+          </div>
+        ) : (
+          <p className={styles.recommendation_p}>
+            No book recommendations available at the moment, try again later.
+          </p>
+        )}
+      </div>
+    );
+  } else {
+    return (
+      <div>
+        <h1 className={styles.top_h1}>Movie Recommendations</h1>
+        {recommendations.length > 0 ? (
+          <div className={styles.explore}>
+            {recommendations.map((movie) => (
+              <MovieCard
+                key={movie.id}
+                title={movie.title}
+                posterPath={movie.poster_path}
+                genre={movie.genre}
+              />
+            ))}
+          </div>
+        ) : (
+          <p className={styles.recommendation_p}>
+            No movie recommendations available at he moment, try again later.
+          </p>
+        )}
+      </div>
+    );
+  }
+};
+
+export default Recommendations;