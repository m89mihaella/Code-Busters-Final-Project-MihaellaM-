--- conflicted
+++ resolved
@@ -1,4 +1,3 @@
-<<<<<<< HEAD
 @import '../../styles/partials/variables';
 .main {
   height: 100%;
@@ -267,182 +266,3 @@
     }
   }
 }
-=======
-@import '../../styles/partials/variables';
-.main {
-  height: 100%;
-  width: 100%;
-  font-family: $primary-font;
-}
-.container {
-  position: relative;
-  width: 100%;
-  height: 100%;
-}
-
-.bg_video {
-  width: 100%;
-  height: 100%;
-}
-
-.title {
-  width: 100%;
-  height: 100%;
-  display: flex;
-  flex-direction: column;
-  justify-content: center;
-  align-items: center;
-}
-
-.text_h1 {
-  position: absolute;
-  inset: 0;
-  display: flex;
-  flex-direction: column;
-  justify-content: center;
-  align-items: center;
-  background-color: #760a8c;
-  color: white;
-  mix-blend-mode: multiply;
-
-  user-select: none;
-  h1 {
-    font-size: $landing_title_text;
-    padding-bottom: 18rem;
-  }
-}
-.text_p {
-  position: absolute;
-  color: whitesmoke;
-  top: 55%;
-  left: 50%;
-  transform: translate(-50%, -50%);
-  font-size: $landing_under_title_text;
-}
-.arrow,
-.arrow:before {
-  position: absolute;
-  left: 50%;
-}
-
-.arrow {
-  width: 40px;
-  height: 40px;
-  top: 85%;
-  margin: -20px 0 0 -20px;
-  -webkit-transform: rotate(45deg);
-  border-left: none;
-  border-top: none;
-  border-right: 2px #fff solid;
-  border-bottom: 2px #fff solid;
-  cursor: pointer;
-}
-
-.arrow:before {
-  content: '';
-  width: 20px;
-  height: 20px;
-  top: 50%;
-  margin: -10px 0 0 -10px;
-  border-left: none;
-  border-top: none;
-  border-right: 1px #fff solid;
-  border-bottom: 1px #fff solid;
-  animation-duration: 2s;
-  animation-iteration-count: infinite;
-  animation-name: arrow;
-}
-
-@keyframes arrow {
-  0% {
-    opacity: 1;
-  }
-  100% {
-    opacity: 0;
-    transform: translate(-10px, -10px);
-  }
-}
-
-.parallax {
-  background-image: url('https://images.unsplash.com/photo-1561211919-1947abbbb35b?ixlib=rb-4.0.3&ixid=MnwxMjA3fDB8MHxwaG90by1wYWdlfHx8fGVufDB8fHx8&auto=format&fit=crop&w=1471&q=80');
-  height: 100%;
-  background-attachment: fixed;
-  background-position: center;
-  background-repeat: no-repeat;
-  background-size: cover;
-  position: relative;
-}
-
-.first_section,
-.second_section,
-.third_section {
-  position: relative;
-  z-index: 1;
-  padding: 50px;
-  height: 600px;
-  display: flex;
-  flex-direction: column;
-  align-items: center;
-  justify-content: center;
-  p {
-    padding: 1rem;
-    font-size: 1.5rem;
-    color: rgb(103, 29, 118);
-  }
-}
-
-.first_section {
-  background-color: rgba(255, 255, 255, 0.7);
-  display: flex;
-  align-items: end;
-  p {
-    width: 40%;
-  }
-}
-
-.second_section {
-  background-color: rgba(255, 255, 255, 0.5);
-  display: flex;
-  align-items: start;
-}
-
-.third_section {
-  background-color: rgba(189, 74, 185, 0.4);
-  height: 950px;
-  justify-content: start;
-  p {
-    color: whitesmoke;
-    span {
-      color: rgb(184, 47, 212);
-      font-size: 2rem;
-    }
-  }
-}
-
-.first_section:before,
-.second_section:before,
-.third_section:before {
-  content: '';
-  background-color: rgba(0, 0, 0, 0.4);
-  height: 100%;
-  width: 100%;
-  position: absolute;
-  top: 0;
-  left: 0;
-  z-index: -1;
-  transition: opacity 0.5s ease-in-out;
-  opacity: 0;
-}
-
-.first_section:before {
-  z-index: -3;
-}
-
-.second_section:before {
-  z-index: -2;
-}
-
-.third_section:before {
-  z-index: -1;
-}
->>>>>>> 777ffe49
