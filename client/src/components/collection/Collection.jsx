--- conflicted
+++ resolved
@@ -1,208 +1,175 @@
-import React, { useContext, useEffect, useState } from 'react';
-import { useNavigate } from 'react-router-dom';
-import DataContext from '../../data/context';
-import ProfileCircle from '../navBar/ProfileCircle';
-import MovieCard from '../card/MovieCard';
-import TvShowCard from '../card/TvShowCard';
-import BookCard from '../card/BookCard';
-import axios from 'axios';
-
-import styles from '../collection/Collection.module.scss';
-import { Icon } from '@iconify/react';
-
-const Collection = () => {
-  const { user } = useContext(DataContext);
-  const [nickname, setNickname] = useState('');
-  const [avatarUrl, setAvatarUrl] = useState('');
-  const [movieCollection, setMovieCollection] = useState([]);
-  const [tvShowCollection, setTvShowCollection] = useState([]);
-  const [bookCollection, setBookCollection] = useState([]);
-  const [activeCategory, setActiveCategory] = useState('Movies');
-  const navigate = useNavigate();
-
-  const imgUrl =
-    'https://images.unsplash.com/photo-1532012197267-da84d127e765?ixlib=rb-4.0.3&ixid=MnwxMjA3fDB8MHxwaG90by1wYWdlfHx8fGVufDB8fHx8&auto=format&fit=crop&w=687&q=80';
-
-  useEffect(() => {
-    const fetchUserData = async () => {
-      try {
-        const response = await user.username;
-        setNickname(response);
-        const avatarResponse = await user.avatarURL;
-        setAvatarUrl(avatarResponse);
-      } catch (error) {
-        console.error('Failed to fetch user data:', error);
-      }
-    };
-    fetchUserData();
-  }, []);
-
-  const navigateTo = () => {
-    navigate('/profile');
-  };
-
-<<<<<<< HEAD
-
-=======
->>>>>>> f9b13c8f
-  const fetchMovieCollection = async () => {
-    try {
-      const response = await axios.get('movies/user');
-      console.log(response.data.movies);
-      setMovieCollection(response.data.movies);
-      setActiveCategory('Movies');
-    } catch (error) {
-      console.log(error.response.data);
-    }
-  };
-
-  const handleMovieRemoved = () => {
-    fetchMovieCollection()
-  }
-
-  const fetchTvShowCollection = async () => {
-    try {
-      const response = await axios.get('tvshows/user');
-      console.log(response.data.tvShows);
-      setTvShowCollection(response.data.tvShows);
-      setActiveCategory('TV Shows');
-    } catch (error) {
-      console.log(error.response.data);
-    }
-  };
-
-  const handleTvShowRemoved = () => {
-    fetchTvShowCollection()
-  }
-
-  const fetchBookCollection = async () => {
-    try {
-      const response = await axios.get('books/user');
-      console.log(response.data.books);
-      setBookCollection(response.data.books);
-      setActiveCategory('Books');
-    } catch (error) {
-      console.log(error.response.data);
-    }
-<<<<<<< HEAD
-  };
-  useEffect(() => {
-    fetchMovieCollection();
-  }, []);
-=======
-  }
-
-  const handleBookRemoved = () => {
-    fetchBookCollection()
-  }
-
-  useEffect(() => {
-    fetchMovieCollection()
-  }, [])
-
->>>>>>> f9b13c8f
-  return (
-    <>
-      <div className={styles.main_container}>
-        <div className={styles.header}>
-          <div className={styles.image}>
-            <div className={styles.avatar}>
-              {' '}
-              {avatarUrl ? (
-                <img src={avatarUrl} alt="Profile Pic" />
-              ) : (
-                <ProfileCircle />
-              )}
-            </div>
-            <div className={styles.profile_info}>
-              <h2>Hi, {nickname}</h2>
-              <p>Manage your collections</p>
-            </div>
-          </div>
-          <div className={styles.settings}></div>
-          <div className={styles.icon}>
-            <Icon onClick={navigateTo} icon="ic:sharp-settings-suggest" />
-            <p>Settings</p>
-          </div>
-        </div>
-        <div className={styles.choose_collection}>
-          <div onClick={fetchMovieCollection}>Movie Collection</div>
-          <div onClick={fetchTvShowCollection}>TvShows Collection</div>
-          <div onClick={fetchBookCollection}>Book Collection</div>
-        </div>
-<<<<<<< HEAD
-        {activeCategory === 'Movies' && (
-          <div className={`${styles.collection_container} ${styles.movie}`}>
-            {movieCollection.map((movie) => (
-              <MovieCard
-                styleClass={`${styles.card} ${styles.new_card}`}
-                key={movie.id}
-                id={movie.id}
-                title={movie.title}
-                posterPath={movie.poster_path}
-                activeCategory={activeCategory}
-              />
-            ))}
-          </div>
-        )}
-        {activeCategory === 'TV Shows' && (
-          <div className={`${styles.collection_container} ${styles.tvShow}`}>
-            {tvShowCollection.map((tvShow) => (
-              <TvShowCard
-                styleClass={`${styles.card} ${styles.new_card}`}
-                key={tvShow.id}
-                id={tvShow.id}
-                title={tvShow.name}
-                posterPath={tvShow.poster_path}
-                activeCategory={activeCategory}
-              />
-            ))}
-          </div>
-        )}
-        {activeCategory === 'Books' && (
-          <div className={`${styles.collection_container} ${styles.books}`}>
-            {bookCollection.map((book) => (
-              <BookCard
-                styleClass={`${styles.card} ${styles.new_card}`}
-                key={book.id}
-                id={book.id}
-                authors={book.authors || []}
-                title={book.title}
-                thumbnail={book.poster_path ? book.poster_path : imgUrl}
-                activeCategory={activeCategory}
-              />
-            ))}
-=======
-        {activeCategory === 'Movies' && (<div className={styles.movie_collection_container}>
-          {movieCollection.map((movie) => (<MovieCard key={movie.id} id={movie.id}
-            title={movie.title} posterPath={movie.poster_path} activeCategory={activeCategory} onMovieRemoved={handleMovieRemoved} />))}
-        </div>)
-        }
-        {activeCategory === 'TV Shows' && (
-          <div className={styles.tvshows_collection_container}>
-            {tvShowCollection.map((tvShow) => (<TvShowCard key={tvShow.id} id={tvShow.id}
-              title={tvShow.name} posterPath={tvShow.poster_path} activeCategory={activeCategory} onTvShowRemoved={handleTvShowRemoved}/>))}
-          </div>)}
-        {activeCategory === 'Books' && (
-          <div className={styles.books_collection_container}>
-            {bookCollection.map((book) => (<BookCard
-              key={book.id}
-              id={book.id}
-              authors={book.authors || []}
-              title={book.title}
-              thumbnail={
-                book.poster_path
-                  ? book.poster_path
-                  : imgUrl
-              } activeCategory={activeCategory}
-              onBookRemoved={handleBookRemoved}
-            />))}
->>>>>>> f9b13c8f
-          </div>
-        )}
-      </div>
-    </>
-  );
-};
-
-export default Collection;
+import React, { useContext, useEffect, useState } from 'react';
+import { useNavigate } from 'react-router-dom';
+import DataContext from '../../data/context';
+import ProfileCircle from '../navBar/ProfileCircle';
+import MovieCard from '../card/MovieCard';
+import TvShowCard from '../card/TvShowCard';
+import BookCard from '../card/BookCard';
+import axios from 'axios';
+
+import styles from '../collection/Collection.module.scss';
+import { Icon } from '@iconify/react';
+
+const Collection = () => {
+  const { user } = useContext(DataContext);
+  const [nickname, setNickname] = useState('');
+  const [avatarUrl, setAvatarUrl] = useState('');
+  const [movieCollection, setMovieCollection] = useState([]);
+  const [tvShowCollection, setTvShowCollection] = useState([]);
+  const [bookCollection, setBookCollection] = useState([]);
+  const [activeCategory, setActiveCategory] = useState('Movies');
+  const navigate = useNavigate();
+
+  const imgUrl =
+    'https://images.unsplash.com/photo-1532012197267-da84d127e765?ixlib=rb-4.0.3&ixid=MnwxMjA3fDB8MHxwaG90by1wYWdlfHx8fGVufDB8fHx8&auto=format&fit=crop&w=687&q=80';
+
+  useEffect(() => {
+    const fetchUserData = async () => {
+      try {
+        const response = await user.username;
+        setNickname(response);
+        const avatarResponse = await user.avatarURL;
+        setAvatarUrl(avatarResponse);
+      } catch (error) {
+        console.error('Failed to fetch user data:', error);
+      }
+    };
+    fetchUserData();
+  }, []);
+
+  const navigateTo = () => {
+    navigate('/profile');
+  };
+
+  const fetchMovieCollection = async () => {
+    try {
+      const response = await axios.get('movies/user');
+      console.log(response.data.movies);
+      setMovieCollection(response.data.movies);
+      setActiveCategory('Movies');
+    } catch (error) {
+      console.log(error.response.data);
+    }
+  };
+
+  const handleMovieRemoved = () => {
+    fetchMovieCollection()
+  }
+
+  const fetchTvShowCollection = async () => {
+    try {
+      const response = await axios.get('tvshows/user');
+      console.log(response.data.tvShows);
+      setTvShowCollection(response.data.tvShows);
+      setActiveCategory('TV Shows');
+    } catch (error) {
+      console.log(error.response.data);
+    }
+  };
+
+  const handleTvShowRemoved = () => {
+    fetchTvShowCollection()
+  }
+
+  const fetchBookCollection = async () => {
+    try {
+      const response = await axios.get('books/user');
+      console.log(response.data.books);
+      setBookCollection(response.data.books);
+      setActiveCategory('Books');
+    } catch (error) {
+      console.log(error.response.data);
+    }
+
+  };
+
+
+  const handleBookRemoved = () => {
+    fetchBookCollection()
+  }
+
+  useEffect(() => {
+    fetchMovieCollection()
+  }, [])
+
+  return (
+    <>
+      <div className={styles.main_container}>
+        <div className={styles.header}>
+          <div className={styles.image}>
+            <div className={styles.avatar}>
+              {' '}
+              {avatarUrl ? (
+                <img src={avatarUrl} alt="Profile Pic" />
+              ) : (
+                <ProfileCircle />
+              )}
+            </div>
+            <div className={styles.profile_info}>
+              <h2>Hi, {nickname}</h2>
+              <p>Manage your collections</p>
+            </div>
+          </div>
+          <div className={styles.settings}></div>
+          <div className={styles.icon}>
+            <Icon onClick={navigateTo} icon="ic:sharp-settings-suggest" />
+            <p>Settings</p>
+          </div>
+        </div>
+        <div className={styles.choose_collection}>
+          <div onClick={fetchMovieCollection}>Movie Collection</div>
+          <div onClick={fetchTvShowCollection}>TvShows Collection</div>
+          <div onClick={fetchBookCollection}>Book Collection</div>
+        </div>
+        {activeCategory === 'Movies' && (
+          <div className={`${styles.collection_container} ${styles.movie}`}>
+            {movieCollection.map((movie) => (
+              <MovieCard
+                styleClass={`${styles.card} ${styles.new_card}`}
+                key={movie.id}
+                id={movie.id}
+                title={movie.title}
+                posterPath={movie.poster_path}
+                activeCategory={activeCategory}
+                onMovieRemoved={handleMovieRemoved}
+              />
+            ))}
+          </div>
+        )}
+        {activeCategory === 'TV Shows' && (
+          <div className={`${styles.collection_container} ${styles.tvShow}`}>
+            {tvShowCollection.map((tvShow) => (
+              <TvShowCard
+                styleClass={`${styles.card} ${styles.new_card}`}
+                key={tvShow.id}
+                id={tvShow.id}
+                title={tvShow.name}
+                posterPath={tvShow.poster_path}
+                activeCategory={activeCategory}
+                onTvShowRemoved={handleTvShowRemoved}
+              />
+            ))}
+          </div>
+        )}
+        {activeCategory === 'Books' && (
+          <div className={`${styles.collection_container} ${styles.books}`}>
+            {bookCollection.map((book) => (
+              <BookCard
+                styleClass={`${styles.card} ${styles.new_card}`}
+                key={book.id}
+                id={book.id}
+                authors={book.authors || []}
+                title={book.title}
+                thumbnail={book.poster_path ? book.poster_path : imgUrl}
+                activeCategory={activeCategory}
+                onBookRemoved={handleBookRemoved}
+              />
+            ))}
+          </div>
+        )}
+      </div>
+    </>
+  );
+};
+
+export default Collection;