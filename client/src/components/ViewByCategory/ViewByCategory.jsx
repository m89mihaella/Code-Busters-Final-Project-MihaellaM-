<<<<<<< HEAD
import { useState, useEffect } from 'react';
import axios from 'axios';
import styles from './ViewByCategory.module.scss';
import Cards from './Cards';

const ViewByCategory = () => {
  const [activeCategory, setActiveCategory] = useState('Movies');

  const [movies, setMovies] = useState([]);
  const [series, setSeries] = useState([]);

  const movieURL =
    'https://api.themoviedb.org/3/movie/popular?api_key=ad6c50ff4b12daee4d3c2b875c8684fc&language=en-US&page=1';

  const seriesURL =
    'https://api.themoviedb.org/3/tv/top_rated?api_key=ad6c50ff4b12daee4d3c2b875c8684fc&language=en-US&page=1';

  useEffect(() => {
    (async () => {
      try {
        let res = await axios.get(movieURL, {
          accessControlAllowOrigin: 'http://localhost:5173/',
          withCredentials: false,
          mode: 'cors',
        });
        setMovies(res.data.results.slice(0, 9));
        res = await axios.get(seriesURL, {
          accessControlAllowOrigin: 'http://localhost:5173/',
          withCredentials: false,
          mode: 'cors',
        });
        setSeries(res.data.results.slice(0, 9));
      } catch (error) {
        console.log(error);
      }
    })();
  }, []);

  const categories = [
    { category: 'Movies' },
    { category: 'TV Shows' },
    { category: 'Books' },
  ];

  return (
    <div className={styles.explore_section}>
      <h3>Explore the Universe:</h3>
      <div className={styles.buttons_container}>
        {categories.map(({ category }) => (
          <input
            className={`${styles.button} ${
              category === activeCategory ? styles.active : null
            }`}
            key={category}
            type="button"
            value={category}
            onClick={() => setActiveCategory(category)}
          />
        ))}
      </div>
      {activeCategory === 'Movies' && <Cards titles={movies} />}
      {activeCategory === 'TV Shows' && <Cards titles={series} />}
      {activeCategory === 'Books' && <h1>Books</h1>}
    </div>
  );
};

export default ViewByCategory;

=======
import { useState, useEffect } from 'react';
import axios from 'axios';
import styles from './ViewByCategory.module.scss';
import Cards from './Cards';

const ViewByCategory = () => {
  const [activeCategory, setActiveCategory] = useState('Movies');

  const [movies, setMovies] = useState([]);
  const [series, setSeries] = useState([]);

  const movieURL =
    'https://api.themoviedb.org/3/movie/popular?api_key=ad6c50ff4b12daee4d3c2b875c8684fc&language=en-US&page=1';

  const seriesURL =
    'https://api.themoviedb.org/3/tv/top_rated?api_key=ad6c50ff4b12daee4d3c2b875c8684fc&language=en-US&page=1';

  useEffect(() => {
    (async () => {
      try {
        let res = await axios.get(movieURL, {
          accessControlAllowOrigin: 'http://localhost:5173/',
          withCredentials: false,
          mode: 'cors',
        });
        setMovies(res.data.results.slice(0, 9));
        res = await axios.get(seriesURL, {
          accessControlAllowOrigin: 'http://localhost:5173/',
          withCredentials: false,
          mode: 'cors',
        });
        setSeries(res.data.results.slice(0, 9));
      } catch (error) {
        console.log(error);
      }
    })();
  }, []);

  const categories = [
    { category: 'Movies' },
    { category: 'TV Shows' },
    { category: 'Books' },
  ];

  return (
    <div className={styles.explore_section}>
      <h3>Explore the Universe:</h3>
      <div className={styles.explore_section_container}>
        <div className={styles.buttons_container}>
          {categories.map(({ category }) => (
            <input
              className={`${styles.button} ${
                category === activeCategory ? styles.active : null
              }`}
              key={category}
              type="button"
              value={category}
              onClick={() => setActiveCategory(category)}
            />
          ))}
        </div>
        {activeCategory === 'Movies' && <Cards titles={movies} />}
        {activeCategory === 'TV Shows' && <Cards titles={series} />}
        {activeCategory === 'Books' && <h1>Books</h1>}
      </div>
    </div>
  );
};

export default ViewByCategory;
>>>>>>> 6a126a21
<|MERGE_RESOLUTION|>--- conflicted
+++ resolved
@@ -1,74 +1,3 @@
-<<<<<<< HEAD
-import { useState, useEffect } from 'react';
-import axios from 'axios';
-import styles from './ViewByCategory.module.scss';
-import Cards from './Cards';
-
-const ViewByCategory = () => {
-  const [activeCategory, setActiveCategory] = useState('Movies');
-
-  const [movies, setMovies] = useState([]);
-  const [series, setSeries] = useState([]);
-
-  const movieURL =
-    'https://api.themoviedb.org/3/movie/popular?api_key=ad6c50ff4b12daee4d3c2b875c8684fc&language=en-US&page=1';
-
-  const seriesURL =
-    'https://api.themoviedb.org/3/tv/top_rated?api_key=ad6c50ff4b12daee4d3c2b875c8684fc&language=en-US&page=1';
-
-  useEffect(() => {
-    (async () => {
-      try {
-        let res = await axios.get(movieURL, {
-          accessControlAllowOrigin: 'http://localhost:5173/',
-          withCredentials: false,
-          mode: 'cors',
-        });
-        setMovies(res.data.results.slice(0, 9));
-        res = await axios.get(seriesURL, {
-          accessControlAllowOrigin: 'http://localhost:5173/',
-          withCredentials: false,
-          mode: 'cors',
-        });
-        setSeries(res.data.results.slice(0, 9));
-      } catch (error) {
-        console.log(error);
-      }
-    })();
-  }, []);
-
-  const categories = [
-    { category: 'Movies' },
-    { category: 'TV Shows' },
-    { category: 'Books' },
-  ];
-
-  return (
-    <div className={styles.explore_section}>
-      <h3>Explore the Universe:</h3>
-      <div className={styles.buttons_container}>
-        {categories.map(({ category }) => (
-          <input
-            className={`${styles.button} ${
-              category === activeCategory ? styles.active : null
-            }`}
-            key={category}
-            type="button"
-            value={category}
-            onClick={() => setActiveCategory(category)}
-          />
-        ))}
-      </div>
-      {activeCategory === 'Movies' && <Cards titles={movies} />}
-      {activeCategory === 'TV Shows' && <Cards titles={series} />}
-      {activeCategory === 'Books' && <h1>Books</h1>}
-    </div>
-  );
-};
-
-export default ViewByCategory;
-
-=======
 import { useState, useEffect } from 'react';
 import axios from 'axios';
 import styles from './ViewByCategory.module.scss';
@@ -138,5 +67,4 @@
   );
 };
 
-export default ViewByCategory;
->>>>>>> 6a126a21
+export default ViewByCategory;