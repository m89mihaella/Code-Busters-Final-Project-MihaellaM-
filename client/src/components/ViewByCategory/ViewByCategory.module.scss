@import '../../styles/partials/variables';

.explore_section {
  font-family: $primary-font;
  display: flex;
  flex-direction: column;
  align-items: center;
  background-color: aliceblue;

  &_container {
    display: flex;
    flex-direction: column;
    align-items: center;
    width: 98%;
    background-color: rgba(223, 221, 224, 0.944);
    border-radius: 1rem;
  }
}

.buttons_container {
  margin-top: 1rem;
}

.button {
  font-family: inherit;
  font-size: 100%;
  text-transform: none;
  border: 0;
  background: none;
<<<<<<< HEAD
  // margin: 0.2rem 1rem;
  padding: 1rem;
=======
  margin: 0.2rem 1rem;
  &:hover {
    cursor: pointer;
  }
>>>>>>> 8b626a92
}

.active {
  background-color: red;
  text-decoration: underline;
  font-weight: bold;
}
<|MERGE_RESOLUTION|>--- conflicted
+++ resolved
@@ -1,45 +1,45 @@
-@import '../../styles/partials/variables';
-
-.explore_section {
-  font-family: $primary-font;
-  display: flex;
-  flex-direction: column;
-  align-items: center;
-  background-color: aliceblue;
-
-  &_container {
-    display: flex;
-    flex-direction: column;
-    align-items: center;
-    width: 98%;
-    background-color: rgba(223, 221, 224, 0.944);
-    border-radius: 1rem;
-  }
-}
-
-.buttons_container {
-  margin-top: 1rem;
-}
-
-.button {
-  font-family: inherit;
-  font-size: 100%;
-  text-transform: none;
-  border: 0;
-  background: none;
-<<<<<<< HEAD
-  // margin: 0.2rem 1rem;
-  padding: 1rem;
-=======
-  margin: 0.2rem 1rem;
-  &:hover {
-    cursor: pointer;
-  }
->>>>>>> 8b626a92
-}
-
-.active {
-  background-color: red;
-  text-decoration: underline;
-  font-weight: bold;
-}
+@import '../../styles/partials/variables';
+
+.explore_section {
+  font-family: $primary-font;
+  display: flex;
+  flex-direction: column;
+  align-items: center;
+  background-color: aliceblue;
+
+  &_container {
+    display: flex;
+    flex-direction: column;
+    align-items: center;
+    width: 98%;
+    background-color: rgba(223, 221, 224, 0.944);
+    border-radius: 1rem;
+  }
+}
+
+.buttons_container {
+  margin-top: 1rem;
+}
+
+.button {
+  font-family: inherit;
+  font-size: 100%;
+  text-transform: none;
+  border: 0;
+  background: none;
+
+  // margin: 0.2rem 1rem;
+  padding: 1rem;
+
+  margin: 0.2rem 1rem;
+  &:hover {
+    cursor: pointer;
+  }
+
+}
+
+.active {
+  background-color: red;
+  text-decoration: underline;
+  font-weight: bold;
+}