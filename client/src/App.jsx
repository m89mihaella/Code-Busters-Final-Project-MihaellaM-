<<<<<<< HEAD
import "./App.scss";
import NavBar from "./Components/NavBar/NavBar";
=======
// import { useState, useContext } from 'react';
// import DataContext from './data/context';
import Routes from './routes/Routes';
>>>>>>> 63ff72c8

function App() {
  return (
    <div className="App">
<<<<<<< HEAD
      <NavBar />
=======
      <Routes />
      {/* <h1>Best Team Ever's Project!</h1>

      <h1>first commit test</h1>

      <h1>second commit</h1> */}
>>>>>>> 63ff72c8
    </div>
  );
}

export default App;<|MERGE_RESOLUTION|>--- conflicted
+++ resolved
@@ -1,25 +1,12 @@
-<<<<<<< HEAD
-import "./App.scss";
-import NavBar from "./Components/NavBar/NavBar";
-=======
-// import { useState, useContext } from 'react';
-// import DataContext from './data/context';
+import './App.scss';
+import NavBar from './Components/NavBar/NavBar';
 import Routes from './routes/Routes';
->>>>>>> 63ff72c8
 
 function App() {
   return (
     <div className="App">
-<<<<<<< HEAD
       <NavBar />
-=======
       <Routes />
-      {/* <h1>Best Team Ever's Project!</h1>
-
-      <h1>first commit test</h1>
-
-      <h1>second commit</h1> */}
->>>>>>> 63ff72c8
     </div>
   );
 }
