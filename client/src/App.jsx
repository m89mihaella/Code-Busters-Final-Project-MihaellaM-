--- conflicted
+++ resolved
@@ -1,24 +1,15 @@
-<<<<<<< HEAD
-import "./App.scss";
+import './App.scss';
+import NavBar from './Components/NavBar/NavBar';
+import Routes from './routes/Routes';
 import LandingPage from "./Components/LandingPage/LandingPage.jsx";
 
 function App() {
   return (
-    <>
+    <div className="App">
       <LandingPage />
-    </>
-=======
-import './App.scss';
-import NavBar from './Components/NavBar/NavBar';
-import Routes from './routes/Routes';
-
-function App() {
-  return (
-    <div className="App">
       <NavBar />
       <Routes />
     </div>
->>>>>>> 629c10fa
   );
 }
 
