<<<<<<< HEAD
import {
  defineConfig
} from 'vite'
import react from '@vitejs/plugin-react'
import Icons from 'unplugin-icons/vite'
import svgr from "vite-plugin-svgr";


// https://vitejs.dev/config/
export default {
  plugins: [react(), svgr(), Icons({
    compiler: "jsx",
    jsx: "react"
  })],
}
=======
import { defineConfig } from "vite";
import react from "@vitejs/plugin-react";
import Icons from "unplugin-icons/vite";

// https://vitejs.dev/config/
export default defineConfig({
  plugins: [react(), Icons({ compiler: "jsx", jsx: "react" })],
});
>>>>>>> 629c10fa
<|MERGE_RESOLUTION|>--- conflicted
+++ resolved
@@ -1,4 +1,3 @@
-<<<<<<< HEAD
 import {
   defineConfig
 } from 'vite'
@@ -8,19 +7,9 @@
 
 
 // https://vitejs.dev/config/
-export default {
+export default defineConfig({
   plugins: [react(), svgr(), Icons({
     compiler: "jsx",
     jsx: "react"
   })],
-}
-=======
-import { defineConfig } from "vite";
-import react from "@vitejs/plugin-react";
-import Icons from "unplugin-icons/vite";
-
-// https://vitejs.dev/config/
-export default defineConfig({
-  plugins: [react(), Icons({ compiler: "jsx", jsx: "react" })],
-});
->>>>>>> 629c10fa
+})
