{
  "script": {
    "start": "node --watch server.js"
  },
  "dependencies": {
    "axios": "^1.3.4",
    "bcrypt": "^5.1.0",
    "cloudinary": "^1.35.0",
    "cookie-parser": "^1.4.6",
    "cors": "^2.8.5",
    "db": "^4.0.1",
    "dotenv": "^16.0.3",
    "express": "^4.18.2",
    "express-session": "^1.17.3",
    "express-validator": "^6.15.0",
    "http-errors": "^2.0.0",
    "http-proxy-middleware": "^2.0.6",
    "jsonwebtoken": "^9.0.0",
    "mongoose": "^7.0.3",
    "morgan": "^1.10.0",
<<<<<<< HEAD
    "nodemon": "^2.0.22",
=======
    "multer": "^1.4.5-lts.1",
    "multer-storage-cloudinary": "^4.0.0",
>>>>>>> 5cee1c23
    "passport": "^0.6.0",
    "passport-facebook": "^3.0.0",
    "passport-google-oauth20": "^2.0.0",
    "tsscmp": "^1.0.6"
  },
  "devDependencies": {
    "eslint": "^8.37.0",
    "eslint-config-airbnb": "^19.0.4",
    "eslint-config-node": "^4.1.0",
    "eslint-config-prettier": "^8.8.0",
    "eslint-plugin-import": "^2.27.5",
    "eslint-plugin-node": "^11.1.0",
    "eslint-plugin-prettier": "^4.2.1",
    "prettier": "^2.8.7"
  }
}
<|MERGE_RESOLUTION|>--- conflicted
+++ resolved
@@ -1,42 +1,38 @@
-{
-  "script": {
-    "start": "node --watch server.js"
-  },
-  "dependencies": {
-    "axios": "^1.3.4",
-    "bcrypt": "^5.1.0",
-    "cloudinary": "^1.35.0",
-    "cookie-parser": "^1.4.6",
-    "cors": "^2.8.5",
-    "db": "^4.0.1",
-    "dotenv": "^16.0.3",
-    "express": "^4.18.2",
-    "express-session": "^1.17.3",
-    "express-validator": "^6.15.0",
-    "http-errors": "^2.0.0",
-    "http-proxy-middleware": "^2.0.6",
-    "jsonwebtoken": "^9.0.0",
-    "mongoose": "^7.0.3",
-    "morgan": "^1.10.0",
-<<<<<<< HEAD
-    "nodemon": "^2.0.22",
-=======
-    "multer": "^1.4.5-lts.1",
-    "multer-storage-cloudinary": "^4.0.0",
->>>>>>> 5cee1c23
-    "passport": "^0.6.0",
-    "passport-facebook": "^3.0.0",
-    "passport-google-oauth20": "^2.0.0",
-    "tsscmp": "^1.0.6"
-  },
-  "devDependencies": {
-    "eslint": "^8.37.0",
-    "eslint-config-airbnb": "^19.0.4",
-    "eslint-config-node": "^4.1.0",
-    "eslint-config-prettier": "^8.8.0",
-    "eslint-plugin-import": "^2.27.5",
-    "eslint-plugin-node": "^11.1.0",
-    "eslint-plugin-prettier": "^4.2.1",
-    "prettier": "^2.8.7"
-  }
-}
+{
+  "script": {
+    "start": "node --watch server.js"
+  },
+  "dependencies": {
+    "axios": "^1.3.4",
+    "bcrypt": "^5.1.0",
+    "cloudinary": "^1.35.0",
+    "cookie-parser": "^1.4.6",
+    "cors": "^2.8.5",
+    "db": "^4.0.1",
+    "dotenv": "^16.0.3",
+    "express": "^4.18.2",
+    "express-session": "^1.17.3",
+    "express-validator": "^6.15.0",
+    "http-errors": "^2.0.0",
+    "http-proxy-middleware": "^2.0.6",
+    "jsonwebtoken": "^9.0.0",
+    "mongoose": "^7.0.3",
+    "morgan": "^1.10.0",
+    "multer": "^1.4.5-lts.1",
+    "multer-storage-cloudinary": "^4.0.0",
+    "passport": "^0.6.0",
+    "passport-facebook": "^3.0.0",
+    "passport-google-oauth20": "^2.0.0",
+    "tsscmp": "^1.0.6"
+  },
+  "devDependencies": {
+    "eslint": "^8.37.0",
+    "eslint-config-airbnb": "^19.0.4",
+    "eslint-config-node": "^4.1.0",
+    "eslint-config-prettier": "^8.8.0",
+    "eslint-plugin-import": "^2.27.5",
+    "eslint-plugin-node": "^11.1.0",
+    "eslint-plugin-prettier": "^4.2.1",
+    "prettier": "^2.8.7"
+  }
+}