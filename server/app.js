--- conflicted
+++ resolved
@@ -1,109 +1,44 @@
-<<<<<<< HEAD
 // Importing Dependencies
-const express = require("express");
-const mongoose = require("mongoose");
-const morgan = require("morgan");
-const cors = require("cors");
+const express = require('express');
+const mongoose = require('mongoose');
+const morgan = require('morgan');
+const cors = require('cors');
 const cookieParser = require('cookie-parser');
-require("dotenv").config();
+require('dotenv').config();
 
 // Importing Routes and Global Error Handlers
-const usersRouter = require("./routes/usersRouter")
-const authRouter = require("./routes/authRouter")
-const meRouter = require("./routes/meRouter")
-const searchRouter = require("./routes/searchRouter")
+const usersRouter = require('./routes/usersRouter');
+const authRouter = require('./routes/authRouter');
+const meRouter = require('./routes/meRouter');
+const searchRouter = require('./routes/searchRouter');
 const {
-    routeNotFound,
-    globalErrorHandler
-} = require("./middleware/errorHandlers")
+  routeNotFound,
+  globalErrorHandler,
+} = require('./middleware/errorHandlers');
 
-// Initialize App 
+// Initialize App
 const app = express();
 
-// Middleware 
-app.use(cors({
-    origin: ["http://localhost:4000" , "http://localhost:5173"],
-    credentials: true
-}));
-app.use(express.json({
-    limit: "1MB"
-}));
-app.use(morgan("dev"));
+// Middleware
+app.use(
+  cors({
+    origin: ['http://localhost:4000', 'http://localhost:5173'],
+    credentials: true,
+  })
+);
+app.use(
+  express.json({
+    limit: '1MB',
+  })
+);
+app.use(morgan('dev'));
 app.use(cookieParser());
 
 // Routes
-app.use('/users', usersRouter)
-app.use('/auth', authRouter)
-app.use('/search', searchRouter)
-app.use('/me', meRouter)
-
-// Error Handling Middleware
-app.use(routeNotFound);
-app.use(globalErrorHandler);
-
-// Connect to MongoDB
-const {
-    DB_PROTOCOL,
-    DB_USERNAME,
-    DB_PASSWORD,
-    DB_HOST,
-    DB_NAME,
-    DB_QUERIES
-} =
-process.env;
-const URI = `${DB_PROTOCOL}${DB_USERNAME}:${DB_PASSWORD}@${DB_HOST}/${DB_NAME}?${DB_QUERIES}`;
-
-mongoose.set('strictQuery', false);
-mongoose.connect(URI, {
-    useNewUrlParser: true,
-    useUnifiedTopology: true,
-})
-
-mongoose.connection
-    .once('error', console.error)
-    .once('open', () => console.log('Database connection established'));
-
-=======
-// Importing Dependencies
-const express = require("express");
-const mongoose = require("mongoose");
-const morgan = require("morgan");
-const cors = require("cors");
-const cookieParser = require('cookie-parser');
-require("dotenv").config();
-
-// Importing Routes and Global Error Handlers
-const usersRouter = require("./routes/usersRouter")
-const authRouter = require("./routes/authRouter")
-const meRouter = require("./routes/meRouter")
-/* const searchRouter = require("./routes/searchRouter") */
-const tvshowsRouter = require("./routes/tvshowsRouter")
-const booksRouter = require("./routes/booksRouter")
-const gamesRouter = require("./routes/gamesRouter")
-const movieRouter = require("./routes/moviesRouter")
-const { routeNotFound, globalErrorHandler } = require("./middleware/errorHandlers")
-
-// Initialize App 
-const app = express();
-
-// Middleware 
-app.use(express.json({ limit: "1MB" }));
-app.use(morgan("dev"));
-app.use(cors({
-    origin: "http://localhost:4000",
-    credentials: true
-}));
-app.use(cookieParser());
-
-// Routes
-app.use('/users', usersRouter)
-app.use('/auth', authRouter)
-/* app.use("/search", searchRouter) */ 
-app.use("/movies", movieRouter) // Front-End (Create filters)(Send movie data axios post request)
-app.use("/tvshows", tvshowsRouter)
-app.use("/books", booksRouter)
-app.use("/games", gamesRouter)
-app.use('/me', meRouter)
+app.use('/users', usersRouter);
+app.use('/auth', authRouter);
+app.use('/search', searchRouter);
+app.use('/me', meRouter);
 
 // Error Handling Middleware
 app.use(routeNotFound);
@@ -111,18 +46,17 @@
 
 // Connect to MongoDB
 const { DB_PROTOCOL, DB_USERNAME, DB_PASSWORD, DB_HOST, DB_NAME, DB_QUERIES } =
-    process.env;
+  process.env;
 const URI = `${DB_PROTOCOL}${DB_USERNAME}:${DB_PASSWORD}@${DB_HOST}/${DB_NAME}?${DB_QUERIES}`;
 
 mongoose.set('strictQuery', false);
 mongoose.connect(URI, {
-    useNewUrlParser: true,
-    useUnifiedTopology: true,
-})
+  useNewUrlParser: true,
+  useUnifiedTopology: true,
+});
 
 mongoose.connection
-    .once('error', console.error)
-    .once('open', () => console.log('Database connection established'));
+  .once('error', console.error)
+  .once('open', () => console.log('Database connection established'));
 
->>>>>>> 22652016
 module.exports = app;