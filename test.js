<<<<<<< HEAD
console.log("Hello Best team ever!");

// sorry :P I had to do it

console.log("sorry I had to do it");

function test() {
  console.log("again and again");
}

function itsOkay() {
  console.log("its okay! all shall be forgiven");
}

test();
test(); // Niko !!!

console.log("AEK")
=======
console.log("Hello Best team ever!");

// sorry :P I had to do it

console.log("No need to be sorry, its the plain truth!!");

console.log("sorry I had to do it");

function test() {
  console.log("changing this to test the main branch");
}

function itsOkay() {
  console.log("its okay! all shall be forgiven");
}

function maybe() {
  console.log("maybe not");
}

test();
itsOkay();

console.log("adding a commit to my feature branch");
console.log("trying to push to main branch again");
>>>>>>> 5d1244d1
<|MERGE_RESOLUTION|>--- conflicted
+++ resolved
@@ -1,46 +1,46 @@
-<<<<<<< HEAD
-console.log("Hello Best team ever!");
-
-// sorry :P I had to do it
-
-console.log("sorry I had to do it");
-
-function test() {
-  console.log("again and again");
-}
-
-function itsOkay() {
-  console.log("its okay! all shall be forgiven");
-}
-
-test();
-test(); // Niko !!!
-
-console.log("AEK")
-=======
-console.log("Hello Best team ever!");
-
-// sorry :P I had to do it
-
-console.log("No need to be sorry, its the plain truth!!");
-
-console.log("sorry I had to do it");
-
-function test() {
-  console.log("changing this to test the main branch");
-}
-
-function itsOkay() {
-  console.log("its okay! all shall be forgiven");
-}
-
-function maybe() {
-  console.log("maybe not");
-}
-
-test();
-itsOkay();
-
-console.log("adding a commit to my feature branch");
-console.log("trying to push to main branch again");
->>>>>>> 5d1244d1
+
+console.log("Hello Best team ever!");
+
+// sorry :P I had to do it
+
+console.log("sorry I had to do it");
+
+function test() {
+  console.log("again and again");
+}
+
+function itsOkay() {
+  console.log("its okay! all shall be forgiven");
+}
+
+test();
+test(); // Niko !!!
+
+console.log("AEK")
+
+console.log("Hello Best team ever!");
+
+// sorry :P I had to do it
+
+console.log("No need to be sorry, its the plain truth!!");
+
+console.log("sorry I had to do it");
+
+function test() {
+  console.log("changing this to test the main branch");
+}
+
+function itsOkay() {
+  console.log("its okay! all shall be forgiven");
+}
+
+function maybe() {
+  console.log("maybe not");
+}
+
+test();
+itsOkay();
+
+console.log("adding a commit to my feature branch");
+console.log("trying to push to main branch again");
+